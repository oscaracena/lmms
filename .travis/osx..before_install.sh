--- conflicted
+++ resolved
@@ -1,12 +1,8 @@
 #!/usr/bin/env bash
 
-<<<<<<< HEAD
 set -e
 
 brew update
-=======
-brew update
 
 # appdmg doesn't work with old versions of Node.js
-nvm install --lts
->>>>>>> 4cb243b0
+nvm install --lts