CMAKE_MINIMUM_REQUIRED(VERSION 3.3)

PROJECT(lmms)

SET(CMAKE_MODULE_PATH "${CMAKE_SOURCE_DIR}/cmake/modules" ${CMAKE_MODULE_PATH})

IF(COMMAND CMAKE_POLICY)
	CMAKE_POLICY(SET CMP0005 NEW)
	CMAKE_POLICY(SET CMP0003 NEW)
	IF (CMAKE_MAJOR_VERSION GREATER 2)
		CMAKE_POLICY(SET CMP0026 NEW)
		CMAKE_POLICY(SET CMP0045 NEW)
		CMAKE_POLICY(SET CMP0050 OLD)
	ENDIF()
	CMAKE_POLICY(SET CMP0020 NEW)
ENDIF(COMMAND CMAKE_POLICY)

INCLUDE(CheckSubmodules)
INCLUDE(AddFileDependencies)
INCLUDE(CheckIncludeFiles)
INCLUDE(FindPkgConfig)
INCLUDE(GenerateExportHeader)

STRING(TOUPPER          "${CMAKE_PROJECT_NAME}" PROJECT_NAME_UCASE)

SET(PROJECT_YEAR 2019)

SET(PROJECT_AUTHOR      "LMMS Developers")
SET(PROJECT_URL         "https://lmms.io")
SET(PROJECT_EMAIL       "lmms-devel@lists.sourceforge.net")
SET(PROJECT_DESCRIPTION "${PROJECT_NAME_UCASE} - Free music production software")
SET(PROJECT_COPYRIGHT   "2008-${PROJECT_YEAR} ${PROJECT_AUTHOR}")
SET(VERSION_MAJOR       "1")
SET(VERSION_MINOR       "2")
SET(VERSION_RELEASE     "0")
SET(VERSION_STAGE       "rc8")
SET(VERSION_BUILD       "0")
SET(VERSION             "${VERSION_MAJOR}.${VERSION_MINOR}.${VERSION_RELEASE}")
IF(VERSION_STAGE)
	SET(VERSION     "${VERSION}-${VERSION_STAGE}")
ENDIF()
IF(VERSION_BUILD)
	SET(VERSION     "${VERSION}.${VERSION_BUILD}")
ENDIF()

# Override version information for non-base builds
INCLUDE(VersionInfo)
INCLUDE(DetectMachine)

OPTION(WANT_ALSA	"Include ALSA (Advanced Linux Sound Architecture) support" ON)
OPTION(WANT_CALF	"Include CALF LADSPA plugins" ON)
OPTION(WANT_CAPS	"Include C* Audio Plugin Suite (LADSPA plugins)" ON)
OPTION(WANT_CARLA	"Include Carla plugin" ON)
OPTION(WANT_CMT		"Include Computer Music Toolkit LADSPA plugins" ON)
OPTION(WANT_JACK	"Include JACK (Jack Audio Connection Kit) support" ON)
OPTION(WANT_WEAKJACK	"Loosely link JACK libraries" ON)
OPTION(WANT_MP3LAME	"Include MP3/Lame support" ON)
OPTION(WANT_OGGVORBIS	"Include OGG/Vorbis support" ON)
OPTION(WANT_PULSEAUDIO	"Include PulseAudio support" ON)
OPTION(WANT_PORTAUDIO	"Include PortAudio support" ON)
OPTION(WANT_SNDIO	"Include sndio support" ON)
OPTION(WANT_SOUNDIO	"Include libsoundio support" ON)
OPTION(WANT_SDL		"Include SDL (Simple DirectMedia Layer) support" ON)
OPTION(WANT_SF2		"Include SoundFont2 player plugin" ON)
OPTION(WANT_GIG		"Include GIG player plugin" ON)
OPTION(WANT_STK		"Include Stk (Synthesis Toolkit) support" ON)
OPTION(WANT_SWH		"Include Steve Harris's LADSPA plugins" ON)
OPTION(WANT_TAP		"Include Tom's Audio Processing LADSPA plugins" ON)
OPTION(WANT_VST		"Include VST support" ON)
OPTION(WANT_VST_32	"Include 32-bit VST support" ON)
OPTION(WANT_VST_64	"Include 64-bit VST support" ON)
OPTION(WANT_WINMM	"Include WinMM MIDI support" OFF)
OPTION(WANT_DEBUG_FPE	"Debug floating point exceptions" OFF)


IF(LMMS_BUILD_APPLE)
	# Fix linking on 10.14+. See issue #4762 on github
	LINK_DIRECTORIES(/usr/local/lib)
	SET(WANT_SOUNDIO OFF)
	SET(WANT_ALSA OFF)
	SET(WANT_PULSEAUDIO OFF)
	SET(WANT_VST OFF)
	SET(STATUS_ALSA "<not supported on this platform>")
	SET(STATUS_PULSEAUDIO "<not supported on this platform>")
	SET(STATUS_APPLEMIDI "OK")
ELSE(LMMS_BUILD_APPLE)
	SET(STATUS_APPLEMIDI "<not supported on this platform>")
ENDIF(LMMS_BUILD_APPLE)


IF(LMMS_BUILD_WIN32)
	SET(WANT_ALSA OFF)
	SET(WANT_JACK OFF)
	SET(WANT_PULSEAUDIO OFF)
	SET(WANT_SNDIO OFF)
	SET(WANT_SOUNDIO OFF)
	SET(WANT_WINMM ON)
	SET(LMMS_HAVE_WINMM TRUE)
	SET(STATUS_ALSA "<not supported on this platform>")
	SET(STATUS_JACK "<not supported on this platform>")
	SET(STATUS_PULSEAUDIO "<not supported on this platform>")
	SET(STATUS_SOUNDIO "<disabled in this release>")
	SET(STATUS_WINMM "OK")
	SET(STATUS_APPLEMIDI "<not supported on this platform>")
ELSE(LMMS_BUILD_WIN32)
	SET(STATUS_WINMM "<not supported on this platform>")
ENDIF(LMMS_BUILD_WIN32)


# TODO: Fix linking issues with msys debug builds
IF(LMMS_BUILD_MSYS AND CMAKE_BUILD_TYPE STREQUAL "Debug")
	SET(WANT_GIG OFF)
	SET(WANT_STK OFF)
	SET(WANT_SWH OFF)
	SET(STATUS_GIG "not built as requested")
	SET(STATUS_STK "not built as requested")
ENDIF()

SET(CMAKE_CXX_STANDARD_REQUIRED ON)

CHECK_INCLUDE_FILES(stdint.h LMMS_HAVE_STDINT_H)
CHECK_INCLUDE_FILES(stdlib.h LMMS_HAVE_STDLIB_H)
CHECK_INCLUDE_FILES(pthread.h LMMS_HAVE_PTHREAD_H)
CHECK_INCLUDE_FILES(semaphore.h LMMS_HAVE_SEMAPHORE_H)
CHECK_INCLUDE_FILES(unistd.h LMMS_HAVE_UNISTD_H)
CHECK_INCLUDE_FILES(sys/types.h LMMS_HAVE_SYS_TYPES_H)
CHECK_INCLUDE_FILES(sys/ipc.h LMMS_HAVE_SYS_IPC_H)
CHECK_INCLUDE_FILES(sys/shm.h LMMS_HAVE_SYS_SHM_H)
CHECK_INCLUDE_FILES(sys/time.h LMMS_HAVE_SYS_TIME_H)
CHECK_INCLUDE_FILES(sys/times.h LMMS_HAVE_SYS_TIMES_H)
CHECK_INCLUDE_FILES(sched.h LMMS_HAVE_SCHED_H)
CHECK_INCLUDE_FILES(sys/soundcard.h LMMS_HAVE_SYS_SOUNDCARD_H)
CHECK_INCLUDE_FILES(soundcard.h LMMS_HAVE_SOUNDCARD_H)
CHECK_INCLUDE_FILES(fcntl.h LMMS_HAVE_FCNTL_H)
CHECK_INCLUDE_FILES(sys/ioctl.h LMMS_HAVE_SYS_IOCTL_H)
CHECK_INCLUDE_FILES(ctype.h LMMS_HAVE_CTYPE_H)
CHECK_INCLUDE_FILES(string.h LMMS_HAVE_STRING_H)
CHECK_INCLUDE_FILES(process.h LMMS_HAVE_PROCESS_H)
CHECK_INCLUDE_FILES(locale.h LMMS_HAVE_LOCALE_H)

LIST(APPEND CMAKE_PREFIX_PATH "${CMAKE_INSTALL_PREFIX}")

<<<<<<< HEAD
FIND_PACKAGE(Qt5 COMPONENTS Core Gui Widgets Xml REQUIRED)
FIND_PACKAGE(Qt5 COMPONENTS LinguistTools QUIET)
=======
IF(WANT_QT5)
	SET(QT5 TRUE)

	FIND_PACKAGE(Qt5Core REQUIRED)
	FIND_PACKAGE(Qt5Gui REQUIRED)
	FIND_PACKAGE(Qt5LinguistTools)
	FIND_PACKAGE(Qt5Widgets REQUIRED)
	FIND_PACKAGE(Qt5Xml REQUIRED)

	INCLUDE_DIRECTORIES(
		${Qt5Core_INCLUDE_DIRS}
		${Qt5Gui_INCLUDE_DIRS}
		${Qt5Widgets_INCLUDE_DIRS}
		${Qt5Xml_INCLUDE_DIRS}
	)

	SET(QT_LIBRARIES
		Qt5::Core
		Qt5::Gui
		Qt5::Widgets
		Qt5::Xml
	)

	IF(LMMS_BUILD_LINUX AND WANT_VST)
		FIND_PACKAGE(Qt5X11Extras REQUIRED)
		LIST(APPEND QT_LIBRARIES Qt5::X11Extras)
	ENDIF()
>>>>>>> 9ff882d0

INCLUDE_DIRECTORIES(
	${Qt5Core_INCLUDE_DIRS}
	${Qt5Gui_INCLUDE_DIRS}
	${Qt5Widgets_INCLUDE_DIRS}
	${Qt5Xml_INCLUDE_DIRS}
)

SET(QT_LIBRARIES
	Qt5::Core
	Qt5::Gui
	Qt5::Widgets
	Qt5::Xml
)

IF(LMMS_BUILD_LINUX)
    FIND_PACKAGE(Qt5 COMPONENTS X11Extras REQUIRED)
    LIST(APPEND QT_LIBRARIES Qt5::X11Extras)
ENDIF()

# Resolve Qt5::qmake to full path for use in packaging scripts
GET_TARGET_PROPERTY(QT_QMAKE_EXECUTABLE "${Qt5Core_QMAKE_EXECUTABLE}" IMPORTED_LOCATION)

FIND_PACKAGE(Qt5Test)
SET(QT_QTTEST_LIBRARY Qt5::Test)

# check for libsndfile
FIND_PACKAGE(SndFile REQUIRED)
IF(NOT SNDFILE_FOUND)
	MESSAGE(FATAL_ERROR "LMMS requires libsndfile1 and libsndfile1-dev >= 1.0.18 - please install, remove CMakeCache.txt and try again!")
ENDIF()
# check if we can use SF_SET_COMPRESSION_LEVEL
IF(NOT SNDFILE_VERSION VERSION_LESS 1.0.26)
	SET(LMMS_HAVE_SF_COMPLEVEL TRUE)
ENDIF()

IF(WANT_CALF)
	SET(LMMS_HAVE_CALF TRUE)
	SET(STATUS_CALF "OK")
ELSE(WANT_CALF)
	SET(STATUS_CALF "not built as requested")
ENDIF(WANT_CALF)

IF(WANT_CAPS)
	SET(LMMS_HAVE_CAPS TRUE)
	SET(STATUS_CAPS "OK")
ELSE(WANT_CAPS)
	SET(STATUS_CAPS "not built as requested")
ENDIF(WANT_CAPS)

IF(WANT_CMT)
	SET(LMMS_HAVE_CMT TRUE)
	SET(STATUS_CMT "OK")
ELSE(WANT_CMT)
	SET(STATUS_CMT "not built as requested")
ENDIF(WANT_CMT)

IF(WANT_SWH)
	SET(LMMS_HAVE_SWH TRUE)
	SET(STATUS_SWH "OK")
ELSE(WANT_SWH)
	SET(STATUS_SWH "not built as requested")
ENDIF(WANT_SWH)

IF(WANT_TAP)
	SET(LMMS_HAVE_TAP TRUE)
	SET(STATUS_TAP "OK")
ELSE(WANT_TAP)
	SET(STATUS_TAP "not built as requested")
ENDIF(WANT_TAP)


# check for CARLA
IF(WANT_CARLA)
	PKG_CHECK_MODULES(CARLA carla-native-plugin)
	# look for carla under old name
	IF(NOT CARLA_FOUND)
		PKG_CHECK_MODULES(CARLA carla-standalone>=1.9.5)
	ENDIF()
	IF(CARLA_FOUND)
		SET(LMMS_HAVE_CARLA TRUE)
		SET(STATUS_CARLA "OK")
	ELSE(CARLA_FOUND)
		SET(STATUS_CARLA "not found, please install the latest carla")
	ENDIF(CARLA_FOUND)
ENDIF(WANT_CARLA)


# check for SDL2
IF(WANT_SDL)
	SET(SDL2_BUILDING_LIBRARY TRUE)
	FIND_PACKAGE(SDL2)
	IF(SDL2_FOUND)
		SET(LMMS_HAVE_SDL TRUE)
		SET(LMMS_HAVE_SDL2 TRUE)
		SET(STATUS_SDL "OK, using SDL2")
		SET(SDL_INCLUDE_DIR "")
		SET(SDL_LIBRARY "")
	ELSE()
		SET(SDL2_INCLUDE_DIR "")
		SET(SDL2_LIBRARY "")
	ENDIF()
ENDIF()

# fallback to SDL1
IF(WANT_SDL AND NOT LMMS_HAVE_SDL2)
	# Fallback to SDL1.2
	SET(SDL_BUILDING_LIBRARY TRUE)
	FIND_PACKAGE(SDL)
	IF(SDL_FOUND)
		SET(LMMS_HAVE_SDL TRUE)
		SET(STATUS_SDL "OK, using SDL1.2")
		# fix mingw since 53abd65
		IF(NOT SDL_INCLUDE_DIR)
			SET(SDL_INCLUDE_DIR "${CMAKE_FIND_ROOT_PATH}/include")
		ENDIF()

	ELSE()
		SET(STATUS_SDL "not found, please install libsdl2-dev (or similar) "
			"if you require SDL support")
		SET(SDL_INCLUDE_DIR "")
		SET(SDL_LIBRARY "")
	ENDIF()
ENDIF()

# check for Stk
IF(WANT_STK)
	FIND_PACKAGE(STK)
	IF(STK_FOUND)
		SET(LMMS_HAVE_STK TRUE)
		SET(STATUS_STK "OK")
	ELSE(STK_FOUND)
		SET(STK_INCLUDE_DIR "")
		SET(STATUS_STK "not found, please install libstk0-dev (or similar) "
			"if you require the Mallets instrument")
	ENDIF(STK_FOUND)
ENDIF(WANT_STK)


# check for PortAudio
IF(WANT_PORTAUDIO)
	FIND_PACKAGE(Portaudio)
	IF(PORTAUDIO_FOUND)
		SET(LMMS_HAVE_PORTAUDIO TRUE)
		SET(STATUS_PORTAUDIO "OK")
	ELSE(PORTAUDIO_FOUND)
		SET(STATUS_PORTAUDIO "not found, please install portaudio19-dev (or similar, version >= 1.9) "
			"if you require PortAudio support")
	ENDIF(PORTAUDIO_FOUND)
ENDIF(WANT_PORTAUDIO)

# check for libsoundio
IF(WANT_SOUNDIO)
  FIND_PACKAGE(SoundIo)
  IF(SOUNDIO_FOUND)
	SET(LMMS_HAVE_SOUNDIO TRUE)
	SET(STATUS_SOUNDIO "OK")
	INCLUDE_DIRECTORIES("${SOUNDIO_INCLUDE_DIR}")
  ELSE(SOUNDIO_FOUND)
	SET(SOUNDIO_INCLUDE_DIR "")
	SET(STATUS_SOUNDIO "not found, please install libsoundio if you require libsoundio support")
	SET(SOUNDIO_LIBRARY "")
  ENDIF(SOUNDIO_FOUND)
ENDIF(WANT_SOUNDIO)


# check for PulseAudio
IF(WANT_PULSEAUDIO)
	FIND_PACKAGE(PulseAudio)
	IF(PULSEAUDIO_FOUND)
		SET(LMMS_HAVE_PULSEAUDIO TRUE)
		SET(STATUS_PULSEAUDIO "OK")
	ELSE(PULSEAUDIO_FOUND)
		SET(STATUS_PULSEAUDIO "not found, please install libpulse-dev (or similar) "
			"if you require PulseAudio support")
	ENDIF(PULSEAUDIO_FOUND)
ENDIF(WANT_PULSEAUDIO)
IF(NOT LMMS_HAVE_PULSEAUDIO)
	SET(PULSEAUDIO_INCLUDE_DIR "")
	SET(PULSEAUDIO_LIBRARIES "")
ENDIF(NOT LMMS_HAVE_PULSEAUDIO)


# check for MP3/Lame-libraries
IF(WANT_MP3LAME)
	FIND_PACKAGE(Lame)
	IF(LAME_FOUND)
		SET(LMMS_HAVE_MP3LAME TRUE)
		SET(STATUS_MP3LAME "OK")
	ELSE(LAME_FOUND)
		SET(STATUS_MP3LAME "not found, please install libmp3lame-dev (or similar)")
		SET(LAME_LIBRARIES "")
		SET(LAME_INCLUDE_DIRS "")
	ENDIF(LAME_FOUND)
ELSE(WANT_MP3LAME)
	SET(STATUS_MP3LAME "Disabled for build")
ENDIF(WANT_MP3LAME)

# check for OGG/Vorbis-libraries
IF(WANT_OGGVORBIS)
	FIND_PACKAGE(OggVorbis)
	IF(OGGVORBIS_FOUND)
		SET(LMMS_HAVE_OGGVORBIS TRUE)
		SET(STATUS_OGGVORBIS "OK")
	ELSE(OGGVORBIS_FOUND)
		SET(STATUS_OGGVORBIS "not found, libogg-dev and libvorbis-dev (or similar) "
			"is highly recommended")
	ENDIF(OGGVORBIS_FOUND)
ENDIF(WANT_OGGVORBIS)


# check whether to enable OSS-support
IF(LMMS_HAVE_SOUNDCARD_H OR LMMS_HAVE_SYS_SOUNDCARD_H)
	SET(LMMS_HAVE_OSS TRUE)
	SET(STATUS_OSS "OK")
ELSE(LMMS_HAVE_SOUNDCARD_H OR LMMS_HAVE_SYS_SOUNDCARD_H)
	SET(STATUS_OSS "<not found or not supported on this platform>")
ENDIF(LMMS_HAVE_SOUNDCARD_H OR LMMS_HAVE_SYS_SOUNDCARD_H)


# check for ALSA
IF(WANT_ALSA)
	FIND_PACKAGE(Alsa)
	IF(ALSA_FOUND)
		SET(LMMS_HAVE_ALSA TRUE)
		SET(STATUS_ALSA "OK")
	ELSE(ALSA_FOUND)
		SET(STATUS_ALSA "not found, please install libasound2-dev (or similar) "
			"if you require ALSA support")
	ENDIF(ALSA_FOUND)
ENDIF(WANT_ALSA)
IF(NOT LMMS_HAVE_ALSA)
	SET(ASOUND_LIBRARY "")
ENDIF(NOT LMMS_HAVE_ALSA)


# check for JACK
IF(WANT_JACK)
	PKG_CHECK_MODULES(JACK jack>=0.77)
	IF(JACK_FOUND)
		IF(WANT_WEAKJACK)
			SET(LMMS_HAVE_WEAKJACK TRUE)
			SET(WEAKJACK_INCLUDE_DIRS ${CMAKE_SOURCE_DIR}/src/3rdparty/weakjack/weakjack)
			SET(STATUS_JACK "OK (weak linking enabled)")
			# use dlsym instead
			SET(JACK_LIBRARIES ${CMAKE_DL_LIBS})
		ELSE()
			SET(STATUS_JACK "OK")
		ENDIF()
		SET(LMMS_HAVE_JACK TRUE)
	ELSE(JACK_FOUND)
		SET(JACK_INCLUDE_DIRS "")
		SET(STATUS_JACK "not found, please install libjack0.100.0-dev (or similar) "
			"if you require JACK support")
	ENDIF(JACK_FOUND)
ENDIF(WANT_JACK)

# check for FFTW3F-library
FIND_PACKAGE(FFTW COMPONENTS fftw3f REQUIRED)

# check for FLTK
FIND_PACKAGE(FLTK)
IF(FLTK_FOUND)
	SET(STATUS_ZYN "OK")
ELSE()
	SET(STATUS_ZYN "not found, please install fltk")
ENDIF()

# check for Fluidsynth
IF(WANT_SF2)
	PKG_CHECK_MODULES(FLUIDSYNTH fluidsynth>=1.0.7)
	IF(FLUIDSYNTH_FOUND)
		SET(LMMS_HAVE_FLUIDSYNTH TRUE)
		SET(STATUS_FLUIDSYNTH "OK")
	ELSE(FLUIDSYNTH_FOUND)
		SET(STATUS_FLUIDSYNTH "not found, libfluidsynth-dev (or similar)"
			"is highly recommended")
	ENDIF(FLUIDSYNTH_FOUND)
ENDIF(WANT_SF2)

# check for libgig
If(WANT_GIG)
	PKG_CHECK_MODULES(GIG gig)
	IF(GIG_FOUND)
		SET(LMMS_HAVE_GIG TRUE)
		SET(STATUS_GIG "OK")
	ELSE(GIG_FOUND)
		SET(STATUS_GIG "not found, libgig needed for decoding .gig files")
	ENDIF(GIG_FOUND)
ENDIF(WANT_GIG)

# check for pthreads
IF(LMMS_BUILD_LINUX OR LMMS_BUILD_APPLE OR LMMS_BUILD_OPENBSD)
	FIND_PACKAGE(Threads)
ENDIF(LMMS_BUILD_LINUX OR LMMS_BUILD_APPLE OR LMMS_BUILD_OPENBSD)

# check for sndio (roaraudio won't work yet)
IF(WANT_SNDIO)
	FIND_PACKAGE(Sndio)
	IF(SNDIO_FOUND)
		SET(LMMS_HAVE_SNDIO TRUE)
        	SET(STATUS_SNDIO "OK")
    	ELSE()
        	SET(STATUS_SNDIO "<not found or not supported on this platform>")
	ENDIF(SNDIO_FOUND)
ENDIF(WANT_SNDIO)

# check for WINE
IF(WANT_VST)
	FIND_PACKAGE(Wine)
	IF(WINE_FOUND)
		SET(LMMS_SUPPORT_VST TRUE)
		IF(WINE_LIBRARY_FIX)
			SET(STATUS_VST "OK, with workaround linking ${WINE_LIBRARY_FIX}")
		ELSE()
			SET(STATUS_VST "OK")
		ENDIF()
	ELSEIF(WANT_VST_NOWINE)
		SET(LMMS_SUPPORT_VST TRUE)
		SET(STATUS_VST "OK")
	ELSE(WINE_FOUND)
		SET(STATUS_VST "not found, please install (lib)wine-dev (or similar) - 64 bit systems additionally need gcc-multilib and g++-multilib")
	ENDIF(WINE_FOUND)
ENDIF(WANT_VST)
IF(LMMS_BUILD_WIN32)
	SET(LMMS_SUPPORT_VST TRUE)
	SET(STATUS_VST "OK")
ENDIF(LMMS_BUILD_WIN32)

IF(WANT_DEBUG_FPE)
	IF(LMMS_BUILD_LINUX OR LMMS_BUILD_APPLE)
		SET(LMMS_DEBUG_FPE TRUE)
		SET (STATUS_DEBUG_FPE "Enabled")
	ELSE()
		SET (STATUS_DEBUG_FPE "Wanted but disabled due to unsupported platform")
	ENDIF()
ELSE()
	SET (STATUS_DEBUG_FPE "Disabled")
ENDIF(WANT_DEBUG_FPE)

# check for libsamplerate
FIND_PACKAGE(Samplerate 0.1.8 MODULE REQUIRED)

# set compiler flags
IF(CMAKE_CXX_COMPILER_ID MATCHES "GNU|Clang")
	SET(WERROR_FLAGS "-Wall -Werror=unused-function -Wno-sign-compare -Wno-strict-overflow")
	OPTION(USE_WERROR "Add -werror to the build flags. Stops the build on warnings" OFF)
	IF(${USE_WERROR})
		SET(WERROR_FLAGS "${WERROR_FLAGS} -Werror")
	ENDIF()

	# Due to a regression in gcc-4.8.X, we need to disable array-bounds check
	IF (CMAKE_COMPILER_IS_GNUCXX AND ((CMAKE_CXX_COMPILER_VERSION VERSION_EQUAL "4.8.0") OR (CMAKE_CXX_COMPILER_VERSION VERSION_GREATER "4.8.0") OR LMMS_BUILD_WIN32))
		SET(WERROR_FLAGS "${WERROR_FLAGS} -Wno-array-bounds")
	ENDIF()
ELSEIF(MSVC)
	# Remove any existing /W flags
	STRING(REGEX REPLACE "/W[0-4]" "" CMAKE_CXX_FLAGS ${CMAKE_CXX_FLAGS})
	SET(WERROR_FLAGS "/W2")
	IF(${USE_WERROR})
		SET(WERROR_FLAGS "${WERROR_FLAGS} /WX")
	ENDIF()
ENDIF()


IF(NOT CMAKE_BUILD_TYPE)
	message(STATUS "Setting build type to 'Release' as none was specified.")
	set(CMAKE_BUILD_TYPE Release CACHE STRING "Choose the type of build." FORCE)
	# Set the possible values of build type for cmake-gui
	SET_PROPERTY(CACHE CMAKE_BUILD_TYPE PROPERTY STRINGS "Debug" "Release"
		"MinSizeRel" "RelWithDebInfo")
ENDIF()

SET(CMAKE_C_FLAGS "${WERROR_FLAGS} ${CMAKE_C_FLAGS}")
SET(CMAKE_CXX_FLAGS "${WERROR_FLAGS} ${CMAKE_CXX_FLAGS}")
SET(CMAKE_C_FLAGS_DEBUG "${CMAKE_C_FLAGS_DEBUG} -DLMMS_DEBUG")
SET(CMAKE_CXX_FLAGS_DEBUG "${CMAKE_CXX_FLAGS_DEBUG} -DLMMS_DEBUG")


# people simply updating git will still have this and mess up build with it
FILE(REMOVE include/lmmsconfig.h)

FILE(GLOB LMMS_INCLUDES "${CMAKE_SOURCE_DIR}/include/*.h")
LIST(SORT LMMS_INCLUDES)

# Get list of all committers from git history, ordered by number of commits.
# The CONTRIBUTORS file is used by AboutDialog. This information can be provided
# with -DCONTRIBUTORS=/path/to/CONTRIBUTORS instead. For instance, to generate
# this file for version 1.1.3, the command is:
# 	git shortlog -sne v1.1.3 | cut -c8-
FIND_PACKAGE(Git)
IF(GIT_FOUND AND NOT CONTRIBUTORS)
	SET(CONTRIBUTORS "${CMAKE_BINARY_DIR}/CONTRIBUTORS")
	EXECUTE_PROCESS(
		COMMAND "${GIT_EXECUTABLE}" shortlog -sne
		COMMAND cut -c8-
		OUTPUT_FILE "${CONTRIBUTORS}"
		WORKING_DIRECTORY "${CMAKE_SOURCE_DIR}"
		TIMEOUT 1)
ENDIF()

# we somehow have to make LMMS-binary depend on MOC-files
ADD_FILE_DEPENDENCIES("${CMAKE_BINARY_DIR}/lmmsconfig.h")

IF(CMAKE_CXX_COMPILER_ID MATCHES "GNU|Clang")
	IF(WIN32)
		SET(CMAKE_CXX_FLAGS "${CMAKE_CXX_FLAGS} -Wno-attributes")
	ELSE(WIN32)
		SET(CMAKE_CXX_FLAGS "${CMAKE_CXX_FLAGS} -fPIC -DPIC")
	ENDIF(WIN32)
ENDIF()

# use ccache
include(CompileCache)

# make sub-directories
ADD_SUBDIRECTORY(cmake)
ADD_SUBDIRECTORY(src)
ADD_SUBDIRECTORY(plugins)
ADD_SUBDIRECTORY(tests)
ADD_SUBDIRECTORY(data)
ADD_SUBDIRECTORY(doc)

# post-install tasks
ADD_SUBDIRECTORY(cmake/postinstall)

ADD_CUSTOM_COMMAND(OUTPUT "${CMAKE_BINARY_DIR}/lmms.1.gz"
				COMMAND gzip -c ${CMAKE_SOURCE_DIR}/doc/lmms.1 > ${CMAKE_BINARY_DIR}/lmms.1.gz
				DEPENDS "${CMAKE_SOURCE_DIR}/doc/lmms.1"
				COMMENT "Generating lmms.1.gz"
				VERBATIM)


ADD_CUSTOM_TARGET(manpage ALL
				DEPENDS "${CMAKE_BINARY_DIR}/lmms.1.gz")

# install headers

IF(LMMS_BUILD_LINUX)
	INSTALL(FILES ${LMMS_INCLUDES}
		"${CMAKE_BINARY_DIR}/lmmsconfig.h"
		"${CMAKE_BINARY_DIR}/lmmsversion.h"
		"${CMAKE_SOURCE_DIR}/src/gui/embed.cpp"
		DESTINATION "${CMAKE_INSTALL_PREFIX}/include/lmms/")
ENDIF(LMMS_BUILD_LINUX)

# package ZynAddSubFX into win32 build
IF(LMMS_BUILD_WIN32)
	IF(EXISTS "${CMAKE_SOURCE_DIR}/extras")
		ADD_SUBDIRECTORY("${CMAKE_SOURCE_DIR}/extras/data/presets")
		FILE(GLOB ZASF_BINARIES
			"${CMAKE_SOURCE_DIR}/extras/plugins/zynaddsubfx/zynaddsubfx.dll"
			"${CMAKE_SOURCE_DIR}/extras/plugins/zynaddsubfx/remote_zynaddsubfx.exe")
		LIST(SORT ZASF_BINARIES)
		INSTALL(FILES "${ZASF_BINARIES}" DESTINATION "${PLUGIN_DIR}")
	ENDIF(EXISTS "${CMAKE_SOURCE_DIR}/extras")
ENDIF(LMMS_BUILD_WIN32)

#
# add distclean-target
#
ADD_CUSTOM_TARGET(distclean
			COMMAND make clean
			COMMAND rm -rf `find -name cmake_install.cmake` `find -name Makefile` `find -type d -name CMakeFiles` CMakeCache.txt lmmsconfig.h lmms.1.gz)

#
# add tarball-target
#
SET(TMP "lmms-${VERSION}")
ADD_CUSTOM_TARGET(dist
			COMMAND make clean
			COMMAND rm -rf "${TMP}"
			COMMAND mkdir -p "${TMP}"
			COMMAND cp CMakeLists.txt LICENSE.txt INSTALL.txt README.md "${TMP}"
			COMMAND cp -r buildtools cmake data doc include plugins src "${TMP}"
			COMMAND rm -rf `find "${TMP}" -name cmake_install.cmake` `find "${TMP}" -name Makefile` `find "${TMP}" -type d -name CMakeFiles` "${TMP}/CMakeCache.txt"
			COMMAND tar cjf lmms-${VERSION}-src.tar.bz2 "${TMP}"
			COMMAND rm -rf "${TMP}")


#
# add uninstall-target
#
ADD_CUSTOM_TARGET(uninstall
	COMMAND ${CMAKE_COMMAND} -DCMAKE_INSTALL_PREFIX="${CMAKE_INSTALL_PREFIX}" -P "${CMAKE_CURRENT_SOURCE_DIR}/cmake/uninstall.cmake"
)


#
# display configuration information
#

MESSAGE("\n"
"Installation Summary\n"
"--------------------\n"
"* Install Directory           : ${CMAKE_INSTALL_PREFIX}\n"
)

MESSAGE(
"Supported audio interfaces\n"
"--------------------------\n"
"* ALSA                        : ${STATUS_ALSA}\n"
"* JACK                        : ${STATUS_JACK}\n"
"* OSS                         : ${STATUS_OSS}\n"
"* Sndio                       : ${STATUS_SNDIO}\n"
"* PortAudio                   : ${STATUS_PORTAUDIO}\n"
"* libsoundio                  : ${STATUS_SOUNDIO}\n"
"* PulseAudio                  : ${STATUS_PULSEAUDIO}\n"
"* SDL                         : ${STATUS_SDL}\n"
)

MESSAGE(
"Supported MIDI interfaces\n"
"-------------------------\n"
"* ALSA                        : ${STATUS_ALSA}\n"
"* OSS                         : ${STATUS_OSS}\n"
"* Sndio                       : ${STATUS_SNDIO}\n"
"* JACK                        : ${STATUS_JACK}\n"
"* WinMM                       : ${STATUS_WINMM}\n"
"* AppleMidi                   : ${STATUS_APPLEMIDI}\n"
)

MESSAGE(
"Supported file formats for project export\n"
"-----------------------------------------\n"
"* WAVE                        : OK\n"
"* FLAC                        : OK\n"
"* OGG/VORBIS                  : ${STATUS_OGGVORBIS}\n"
"* MP3/Lame                    : ${STATUS_MP3LAME}\n"
)

MESSAGE(
"Optional plugins\n"
"----------------\n"
"* ZynAddSubFX instrument      : ${STATUS_ZYN}\n"
"* Carla Patchbay & Rack       : ${STATUS_CARLA}\n"
"* SoundFont2 player           : ${STATUS_FLUIDSYNTH}\n"
"* Stk Mallets                 : ${STATUS_STK}\n"
"* VST-instrument hoster       : ${STATUS_VST}\n"
"* VST-effect hoster           : ${STATUS_VST}\n"
"* CALF LADSPA plugins         : ${STATUS_CALF}\n"
"* CAPS LADSPA plugins         : ${STATUS_CAPS}\n"
"* CMT LADSPA plugins          : ${STATUS_CMT}\n"
"* TAP LADSPA plugins          : ${STATUS_TAP}\n"
"* SWH LADSPA plugins          : ${STATUS_SWH}\n"
"* GIG player                  : ${STATUS_GIG}\n"
)

MESSAGE(
"Developer options\n"
"-----------------------------------------\n"
"* Debug FP exceptions         : ${STATUS_DEBUG_FPE}\n"
)

MESSAGE(
"\n"
"-----------------------------------------------------------------\n"
"IMPORTANT:\n"
"after installing missing packages, remove CMakeCache.txt before\n"
"running cmake again!\n"
"-----------------------------------------------------------------\n"
"\n\n")

SET(CMAKE_INSTALL_SYSTEM_RUNTIME_DESTINATION "${BIN_DIR}")
INCLUDE(InstallRequiredSystemLibraries)<|MERGE_RESOLUTION|>--- conflicted
+++ resolved
@@ -140,38 +140,8 @@
 
 LIST(APPEND CMAKE_PREFIX_PATH "${CMAKE_INSTALL_PREFIX}")
 
-<<<<<<< HEAD
 FIND_PACKAGE(Qt5 COMPONENTS Core Gui Widgets Xml REQUIRED)
 FIND_PACKAGE(Qt5 COMPONENTS LinguistTools QUIET)
-=======
-IF(WANT_QT5)
-	SET(QT5 TRUE)
-
-	FIND_PACKAGE(Qt5Core REQUIRED)
-	FIND_PACKAGE(Qt5Gui REQUIRED)
-	FIND_PACKAGE(Qt5LinguistTools)
-	FIND_PACKAGE(Qt5Widgets REQUIRED)
-	FIND_PACKAGE(Qt5Xml REQUIRED)
-
-	INCLUDE_DIRECTORIES(
-		${Qt5Core_INCLUDE_DIRS}
-		${Qt5Gui_INCLUDE_DIRS}
-		${Qt5Widgets_INCLUDE_DIRS}
-		${Qt5Xml_INCLUDE_DIRS}
-	)
-
-	SET(QT_LIBRARIES
-		Qt5::Core
-		Qt5::Gui
-		Qt5::Widgets
-		Qt5::Xml
-	)
-
-	IF(LMMS_BUILD_LINUX AND WANT_VST)
-		FIND_PACKAGE(Qt5X11Extras REQUIRED)
-		LIST(APPEND QT_LIBRARIES Qt5::X11Extras)
-	ENDIF()
->>>>>>> 9ff882d0
 
 INCLUDE_DIRECTORIES(
 	${Qt5Core_INCLUDE_DIRS}
@@ -187,7 +157,7 @@
 	Qt5::Xml
 )
 
-IF(LMMS_BUILD_LINUX)
+IF(LMMS_BUILD_LINUX AND WANT_VST)
     FIND_PACKAGE(Qt5 COMPONENTS X11Extras REQUIRED)
     LIST(APPEND QT_LIBRARIES Qt5::X11Extras)
 ENDIF()
