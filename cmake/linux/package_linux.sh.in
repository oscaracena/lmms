--- conflicted
+++ resolved
@@ -53,12 +53,8 @@
 echo -e "\nWriting verbose output to \"${LOGFILE}\""
 
 # Ensure linuxdeployqt uses the same qmake version as cmake
-<<<<<<< HEAD
-PATH="$HOME/bin:$(dirname "@QT_QMAKE_EXECUTABLE@")":$PATH
+PATH="$(pwd -P)/squashfs-root/usr/bin:$(dirname "@QT_QMAKE_EXECUTABLE@")":$PATH
 export PATH
-=======
-export PATH="$(pwd -P)/squashfs-root/usr/bin:$(dirname "@QT_QMAKE_EXECUTABLE@")":$PATH
->>>>>>> ec0f47e9
 
 # Fetch portable linuxdeployqt if cache is older than $DAYSOLD
 echo -e "\nDownloading linuxdeployqt to ${LINUXDEPLOYQT}..."
@@ -183,13 +179,8 @@
 
 # Move jack out of LD_LIBRARY_PATH
 if [ -e "${APPDIR}/usr/lib/libjack.so.0" ]; then
-<<<<<<< HEAD
-   rm -f "${APPDIR}/usr/lib/libjack.so.0"
-   ln -sr "${APPDIR}usr/lib/lmms/optional/libweakjack.so" "${APPDIR}usr/lib/lmms/optional/libjack.so.0"
-=======
    mkdir -p "${APPDIR}usr/lib/lmms/optional/"
    mv "${APPDIR}/usr/lib/libjack.so.0" "${APPDIR}usr/lib/lmms/optional/"
->>>>>>> ec0f47e9
 fi
 
 # Create AppImage
