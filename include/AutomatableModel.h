--- conflicted
+++ resolved
@@ -193,7 +193,6 @@
 
 	void unlinkAllModels();
 
-<<<<<<< HEAD
 	/*! \brief Saves settings (value, automation links and controller connections) of AutomatableModel into
 				specified DOM element using <name> as attribute/node name */
 	virtual void saveSettings( QDomDocument& doc, QDomElement& element, const QString& name );
@@ -201,31 +200,13 @@
 	/*! \brief Loads settings (value, automation links and controller connections) of AutomatableModel from
 				specified DOM element using <name> as attribute/node name */
 	virtual void loadSettings( const QDomElement& element, const QString& name );
-=======
-	virtual void saveSettings( QDomDocument &doc, QDomElement &_this );
-	virtual void loadSettings( const QDomElement &_this );
-
-	virtual void saveSettings( QDomDocument &doc,
-								QDomElement &_this,
-								const QString &name );
-	virtual void loadSettings( const QDomElement &_this, const QString &name );
->>>>>>> 4f9ec51d
 
 	virtual QString nodeName() const
 	{
 		return "automatablemodel";
 	}
 
-<<<<<<< HEAD
-	void prepareJournalEntryFromOldVal();
-
-	void addJournalEntryFromOldToCurVal();
-
-
 	QString displayValue( const float val ) const
-=======
-	QString displayValue( const float _val ) const
->>>>>>> 4f9ec51d
 	{
 		switch( m_dataType )
 		{
@@ -250,14 +231,7 @@
 
 
 protected:
-<<<<<<< HEAD
-	virtual void redoStep( JournalEntry& je );
-	virtual void undoStep( JournalEntry& je );
-
 	float fittedValue( float value ) const;
-=======
-	float fittedValue( float _value ) const;
->>>>>>> 4f9ec51d
 
 
 private:
