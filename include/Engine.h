--- conflicted
+++ resolved
@@ -30,12 +30,8 @@
 #include <QtCore/QObject>
 
 
-<<<<<<< HEAD
 #include "lmms_export.h"
-=======
-#include "export.h"
 #include "lmms_basics.h"
->>>>>>> 4cb243b0
 
 class BBTrackContainer;
 class DummyTrackContainer;
