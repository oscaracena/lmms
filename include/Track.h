/*
 * Track.h - declaration of classes concerning tracks -> necessary for all
 *           track-like objects (beat/bassline, sample-track...)
 *
 * Copyright (c) 2004-2014 Tobias Doerffel <tobydox/at/users.sourceforge.net>
 *
 * This file is part of LMMS - http://lmms.io
 *
 * This program is free software; you can redistribute it and/or
 * modify it under the terms of the GNU General Public
 * License as published by the Free Software Foundation; either
 * version 2 of the License, or (at your option) any later version.
 *
 * This program is distributed in the hope that it will be useful,
 * but WITHOUT ANY WARRANTY; without even the implied warranty of
 * MERCHANTABILITY or FITNESS FOR A PARTICULAR PURPOSE.  See the GNU
 * General Public License for more details.
 *
 * You should have received a copy of the GNU General Public
 * License along with this program (see COPYING); if not, write to the
 * Free Software Foundation, Inc., 51 Franklin Street, Fifth Floor,
 * Boston, MA 02110-1301 USA.
 *
 */

#ifndef TRACK_H
#define TRACK_H

#include <QtCore/QVector>
#include <QtCore/QList>
#include <QWidget>
#include <QColor>
#include <QMimeData>

#include "lmms_basics.h"
#include "MidiTime.h"
#include "Rubberband.h"
#include "JournallingObject.h"
#include "AutomatableModel.h"
#include "ModelView.h"
#include "DataFile.h"
#include "ProcessHandle.h"

class QMenu;
class QPushButton;

class PixmapButton;
class TextFloat;
class Track;
class TrackContentObjectView;
class TrackContainer;
class TrackContainerView;
class TrackContentWidget;
class TrackView;

typedef QWidget trackSettingsWidget;
typedef QVector<Track *> TrackList;

const int DEFAULT_SETTINGS_WIDGET_WIDTH = 224;
const int TRACK_OP_WIDTH = 78;
// This shaves 150-ish pixels off track buttons,
// ruled from config: ui.compacttrackbuttons
const int DEFAULT_SETTINGS_WIDGET_WIDTH_COMPACT = 96;
const int TRACK_OP_WIDTH_COMPACT = 60;

/*! The minimum track height in pixels
 *
 * Tracks can be resized by shift-dragging anywhere inside the track
 * display.  This sets the minimum size in pixels for a track.
 */
const int MINIMAL_TRACK_HEIGHT = 8;
const int DEFAULT_TRACK_HEIGHT = 32;

const int TCO_BORDER_WIDTH = 2;


class TrackContentObject : public Model, public JournallingObject
{
	Q_OBJECT
	MM_OPERATORS
	mapPropertyFromModel(bool,isMuted,setMuted,m_mutedModel);
	mapPropertyFromModel(bool,isSolo,setSolo,m_soloModel);
public:
	TrackContentObject( Track * _track );
	virtual ~TrackContentObject();

	inline Track * getTrack() const
	{
		return m_track;
	}

	inline const QString & name() const
	{
		return m_name;
	}

	inline void setName( const QString & _name )
	{
		m_name = _name;
		emit dataChanged();
	}

	virtual QString displayName() const
	{
		return name();
	}


	inline const MidiTime & startPosition() const
	{
		return m_startPosition;
	}

	inline MidiTime endPosition() const
	{
		const int sp = m_startPosition;
		return sp + m_length;
	}

	inline const MidiTime & length() const
	{
		return m_length;
	}
	
	virtual void movePosition( const MidiTime & _pos );
	virtual void changeLength( const MidiTime & _length );

	virtual TrackContentObjectView * createView( TrackView * _tv ) = 0;

	inline void selectViewOnCreate( bool select )
	{
		m_selectViewOnCreate = select;
	}

	inline bool getSelectViewOnCreate()
	{
		return m_selectViewOnCreate;
	}


public slots:
	void copy();
	void paste();
	void toggleMute();


signals:
	void lengthChanged();
	void positionChanged();
	void destroyedTCO();


private:
	enum Actions
	{
		NoAction,
		Move,
		Resize
	} ;

	Track * m_track;
	QString m_name;

	MidiTime m_startPosition;
	MidiTime m_length;

	BoolModel m_mutedModel;
	BoolModel m_soloModel;

	bool m_selectViewOnCreate;

	friend class TrackContentObjectView;

} ;



class TrackContentObjectView : public selectableObject, public ModelView
{
	Q_OBJECT

// theming qproperties
	Q_PROPERTY( QColor fgColor READ fgColor WRITE setFgColor )
	Q_PROPERTY( QColor textColor READ textColor WRITE setTextColor )

public:
	TrackContentObjectView( TrackContentObject * _tco, TrackView * _tv );
	virtual ~TrackContentObjectView();

	bool fixedTCOs();

	inline TrackContentObject * getTrackContentObject()
	{
		return m_tco;
	}
// qproperty access func
	QColor fgColor() const;
	QColor textColor() const;
	void setFgColor( const QColor & _c );
	void setTextColor( const QColor & _c );

public slots:
	virtual bool close();
	void cut();
	void remove();

protected:
	virtual void constructContextMenu( QMenu * )
	{
	}

	virtual void contextMenuEvent( QContextMenuEvent * _cme );
	virtual void dragEnterEvent( QDragEnterEvent * _dee );
	virtual void dropEvent( QDropEvent * _de );
	virtual void leaveEvent( QEvent * _e );
	virtual void mousePressEvent( QMouseEvent * _me );
	virtual void mouseMoveEvent( QMouseEvent * _me );
	virtual void mouseReleaseEvent( QMouseEvent * _me );

	void setAutoResizeEnabled( bool _e = false );
	float pixelsPerTact();

	inline TrackView * getTrackView()
	{
		return m_trackView;
	}

	DataFile createTCODataFiles(const QVector<TrackContentObjectView *> & tcos) const;


protected slots:
	void updateLength();
	void updatePosition();


private:
	enum Actions
	{
		NoAction,
		Move,
		MoveSelection,
		Resize,
		CopySelection,
		ToggleSelected
	} ;

	static TextFloat * s_textFloat;

	TrackContentObject * m_tco;
	TrackView * m_trackView;
	Actions m_action;
	bool m_autoResize;
	QPoint m_initialMousePos;
	QPoint m_initialMouseGlobalPos;

	TextFloat * m_hint;

	MidiTime m_oldTime;// used for undo/redo while mouse-button is pressed

// qproperty fields
	QColor m_fgColor;
	QColor m_textColor;

	inline void setInitialMousePos( QPoint pos )
	{
		m_initialMousePos = pos;
		m_initialMouseGlobalPos = mapToGlobal( pos );
	}

	bool mouseMovedDistance( QMouseEvent * _me, int distance );

} ;





class TrackContentWidget : public QWidget, public JournallingObject
{
	Q_OBJECT

	// qproperties for track background gradients
	Q_PROPERTY( QBrush darkerColor READ darkerColor WRITE setDarkerColor )
	Q_PROPERTY( QBrush lighterColor READ lighterColor WRITE setLighterColor )

public:
	TrackContentWidget( TrackView * _parent );
	virtual ~TrackContentWidget();

	/*! \brief Updates the background tile pixmap. */
	void updateBackground();

	void addTCOView( TrackContentObjectView * _tcov );
	void removeTCOView( TrackContentObjectView * _tcov );
	void removeTCOView( int _tco_num )
	{
		if( _tco_num >= 0 && _tco_num < m_tcoViews.size() )
		{
			removeTCOView( m_tcoViews[_tco_num] );
		}
	}

	bool canPasteSelection( MidiTime tcoPos, const QMimeData * mimeData );
	bool pasteSelection( MidiTime tcoPos, QDropEvent * _de );

	MidiTime endPosition( const MidiTime & _pos_start );

	// qproperty access methods

	QBrush darkerColor() const;
	QBrush lighterColor() const;

	void setDarkerColor( const QBrush & _c );
	void setLighterColor( const QBrush & _c );

public slots:
	void update();
	void changePosition( const MidiTime & _new_pos = MidiTime( -1 ) );


protected:
	virtual void dragEnterEvent( QDragEnterEvent * _dee );
	virtual void dropEvent( QDropEvent * _de );
	virtual void mousePressEvent( QMouseEvent * _me );
	virtual void paintEvent( QPaintEvent * _pe );
	virtual void resizeEvent( QResizeEvent * _re );

	virtual QString nodeName() const
	{
		return "trackcontentwidget";
	}

	virtual void saveSettings( QDomDocument& doc, QDomElement& element )
	{
		Q_UNUSED(doc)
		Q_UNUSED(element)
	}

	virtual void loadSettings( const QDomElement& element )
	{
		Q_UNUSED(element)
	}


private:
	Track * getTrack();
	MidiTime getPosition( int _mouse_x );

	TrackView * m_trackView;

	typedef QVector<TrackContentObjectView *> tcoViewVector;
	tcoViewVector m_tcoViews;

	QPixmap m_background;

	// qproperty fields
	QBrush m_darkerColor;
	QBrush m_lighterColor;
} ;





class TrackOperationsWidget : public QWidget
{
	Q_OBJECT
public:
	TrackOperationsWidget( TrackView * _parent );
	~TrackOperationsWidget();


protected:
	virtual void mousePressEvent( QMouseEvent * _me );
	virtual void paintEvent( QPaintEvent * _pe );


private slots:
	void cloneTrack();
	void removeTrack();
	void updateMenu();
	void recordingOn();
	void recordingOff();
	void clearTrack();

private:
	static QPixmap * s_grip;

	TrackView * m_trackView;

	QPushButton * m_trackOps;
	PixmapButton * m_muteBtn;
	PixmapButton * m_soloBtn;


	friend class TrackView;

signals:
	void trackRemovalScheduled( TrackView * _t );

} ;



typedef QVector<trackContentObject *> tcoVector;

// base-class for all tracks
class EXPORT Track : public Model, public JournallingObject
{
	Q_OBJECT
	MM_OPERATORS
	mapPropertyFromModel(bool,isMuted,setMuted,m_mutedModel);
	mapPropertyFromModel(bool,isSolo,setSolo,m_soloModel);
public:
<<<<<<< HEAD
=======
	typedef QVector<TrackContentObject *> tcoVector;
>>>>>>> 5f4cdac8

	enum TrackTypes
	{
		InstrumentTrack,
		BBTrack,
		SampleTrack,
		EventTrack,
		VideoTrack,
		AutomationTrack,
		HiddenAutomationTrack,
		NumTrackTypes
	} ;

	Track( TrackTypes _type, TrackContainer * _tc );
	virtual ~Track();

	static Track * create( TrackTypes _tt, TrackContainer * _tc );
	static Track * create( const QDomElement & _this,
							TrackContainer * _tc );
	void clone();


	// pure virtual functions
	TrackTypes type() const
	{
		return m_type;
	}

	virtual ProcessHandle * getProcessHandle() = 0;

	virtual bool play( const MidiTime & _start, const fpp_t _frames,
						const f_cnt_t _frame_base, int _tco_num = -1 ) = 0;


	virtual TrackView * createView( TrackContainerView * _view ) = 0;
	virtual TrackContentObject * createTCO( const MidiTime & _pos ) = 0;

	virtual void saveTrackSpecificSettings( QDomDocument & _doc,
						QDomElement & _parent ) = 0;
	virtual void loadTrackSpecificSettings( const QDomElement & _this ) = 0;


	virtual void saveSettings( QDomDocument & _doc, QDomElement & _this );
	virtual void loadSettings( const QDomElement & _this );

	void setSimpleSerializing()
	{
		m_simpleSerializingMode = true;
	}

	// -- for usage by TrackContentObject only ---------------
	TrackContentObject * addTCO( TrackContentObject * _tco );
	void removeTCO( TrackContentObject * _tco );
	// -------------------------------------------------------
	void deleteTCOs();

	int numOfTCOs();
	TrackContentObject * getTCO( int _tco_num );
	int getTCONum( TrackContentObject * _tco );

	const tcoVector & getTCOs() const
	{
		return( m_trackContentObjects );
	}
	void getTCOsInRange( tcoVector & _tco_v, const MidiTime & _start,
							const MidiTime & _end );
	void swapPositionOfTCOs( int _tco_num1, int _tco_num2 );


	void insertTact( const MidiTime & _pos );
	void removeTact( const MidiTime & _pos );

	tact_t length() const;


	inline TrackContainer* trackContainer() const
	{
		return m_trackContainer;
	}

	// name-stuff
	virtual const QString & name() const
	{
		return( m_name );
	}

	virtual QString displayName() const
	{
		return( name() );
	}

	using Model::dataChanged;

	inline int getHeight() {
	  return ( m_height >= MINIMAL_TRACK_HEIGHT ? m_height : DEFAULT_TRACK_HEIGHT );
	}
	inline void setHeight( int _height ) {
	  m_height = _height;
	}

	void lock()
	{
		m_processingLock.lock();
	}
	void unlock()
	{
		m_processingLock.unlock();
	}
	bool tryLock()
	{
		return m_processingLock.tryLock();
	}

public slots:
	virtual void setName( const QString & _new_name )
	{
		m_name = _new_name;
		emit nameChanged();
	}

	void toggleSolo();


private:
	TrackContainer* m_trackContainer;
	TrackTypes m_type;
	QString m_name;
	int m_height;

	BoolModel m_mutedModel;
	BoolModel m_soloModel;
	bool m_mutedBeforeSolo;

	bool m_simpleSerializingMode;

	tcoVector m_trackContentObjects;

	QMutex m_processingLock;

	friend class TrackView;


signals:
	void destroyedTrack();
	void nameChanged();
	void trackContentObjectAdded( TrackContentObject * );

} ;




class TrackView : public QWidget, public ModelView, public JournallingObject
{
	Q_OBJECT
public:
	TrackView( Track * _track, TrackContainerView* tcv );
	virtual ~TrackView();

	inline const Track * getTrack() const
	{
		return( m_track );
	}

	inline Track * getTrack()
	{
		return( m_track );
	}

	inline TrackContainerView* trackContainerView()
	{
		return m_trackContainerView;
	}

	inline TrackOperationsWidget * getTrackOperationsWidget()
	{
		return( &m_trackOperationsWidget );
	}

	inline trackSettingsWidget * getTrackSettingsWidget()
	{
		return( &m_trackSettingsWidget );
	}

	inline TrackContentWidget * getTrackContentWidget()
	{
		return( &m_trackContentWidget );
	}

	bool isMovingTrack() const
	{
		return( m_action == MoveTrack );
	}

	virtual void update();


public slots:
	virtual bool close();


protected:
	virtual void modelChanged();

	virtual void saveSettings( QDomDocument& doc, QDomElement& element )
	{
		Q_UNUSED(doc)
		Q_UNUSED(element)
	}

	virtual void loadSettings( const QDomElement& element )
	{
		Q_UNUSED(element)
	}

	virtual QString nodeName() const
	{
		return "trackview";
	}


	virtual void dragEnterEvent( QDragEnterEvent * _dee );
	virtual void dropEvent( QDropEvent * _de );
	virtual void mousePressEvent( QMouseEvent * _me );
	virtual void mouseMoveEvent( QMouseEvent * _me );
	virtual void mouseReleaseEvent( QMouseEvent * _me );
	virtual void paintEvent( QPaintEvent * _pe );
	virtual void resizeEvent( QResizeEvent * _re );


private:
	enum Actions
	{
		NoAction,
		MoveTrack,
		ResizeTrack
	} ;

	Track * m_track;
	TrackContainerView * m_trackContainerView;

	TrackOperationsWidget m_trackOperationsWidget;
	trackSettingsWidget m_trackSettingsWidget;
	TrackContentWidget m_trackContentWidget;

	Actions m_action;


	friend class TrackLabelButton;


private slots:
	void createTCOView( TrackContentObject * _tco );

} ;



#endif<|MERGE_RESOLUTION|>--- conflicted
+++ resolved
@@ -402,7 +402,7 @@
 
 
 
-typedef QVector<trackContentObject *> tcoVector;
+typedef QVector<TrackContentObject *> tcoVector;
 
 // base-class for all tracks
 class EXPORT Track : public Model, public JournallingObject
@@ -412,10 +412,7 @@
 	mapPropertyFromModel(bool,isMuted,setMuted,m_mutedModel);
 	mapPropertyFromModel(bool,isSolo,setSolo,m_soloModel);
 public:
-<<<<<<< HEAD
-=======
 	typedef QVector<TrackContentObject *> tcoVector;
->>>>>>> 5f4cdac8
 
 	enum TrackTypes
 	{
