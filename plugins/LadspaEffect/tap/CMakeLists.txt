INCLUDE_DIRECTORIES("${CMAKE_SOURCE_DIR}/include")
FILE(GLOB PLUGIN_SOURCES tap-plugins/*.c)
LIST(SORT PLUGIN_SOURCES)
SET(CMAKE_C_FLAGS "${CMAKE_C_FLAGS} -O3 -Wno-write-strings -fomit-frame-pointer -fno-strict-aliasing -funroll-loops -ffast-math")
FOREACH(_item ${PLUGIN_SOURCES})
	GET_FILENAME_COMPONENT(_plugin "${_item}" NAME_WE)
	ADD_LIBRARY("${_plugin}" MODULE "${_item}")
	# TAP pinknoise will re-init srand(); use existing seed instead
	IF("${_plugin}" MATCHES "tap_pinknoise")
		TARGET_COMPILE_DEFINITIONS("${_plugin}" PRIVATE TAP_DISABLE_SRAND=1)
	ENDIF()
	INSTALL(TARGETS "${_plugin}" LIBRARY DESTINATION "${PLUGIN_DIR}/ladspa")
	SET_TARGET_PROPERTIES("${_plugin}" PROPERTIES PREFIX "")
	# Don't strip if "Debug" or "RelWithDebInfo"
	IF(LMMS_BUILD_WIN32 AND NOT CMAKE_BUILD_TYPE MATCHES "Deb")
		ADD_CUSTOM_COMMAND(TARGET "${_plugin}" POST_BUILD COMMAND "${STRIP}" \"$<TARGET_FILE:${_plugin}>\")
<<<<<<< HEAD
	ENDIF()
	IF(LMMS_BUILD_APPLE)
		SET_TARGET_PROPERTIES("${_plugin}" PROPERTIES LINK_FLAGS "${LINK_FLAGS} -Bsymbolic -lm")
	ELSEIF(NOT LMMS_BUILD_OPENBSD)
		SET_TARGET_PROPERTIES("${_plugin}" PROPERTIES LINK_FLAGS "${LINK_FLAGS} -shared -Wl,-no-undefined -Wl,-Bsymbolic -lm")
	ENDIF()
	IF(LMMS_BUILD_LINUX OR LMMS_BUILD_HAIKU)
		SET_TARGET_PROPERTIES("${_plugin}" PROPERTIES LINK_FLAGS "${LINK_FLAGS}")
	ENDIF()
ENDFOREACH()
=======
	ENDIF(LMMS_BUILD_WIN32)
	IF(NOT MSVC)
		TARGET_LINK_LIBRARIES("${_plugin}" m)
	ENDIF()
ENDFOREACH(_item ${PLUGIN_SOURCES})
>>>>>>> 62d505b2
<|MERGE_RESOLUTION|>--- conflicted
+++ resolved
@@ -14,21 +14,8 @@
 	# Don't strip if "Debug" or "RelWithDebInfo"
 	IF(LMMS_BUILD_WIN32 AND NOT CMAKE_BUILD_TYPE MATCHES "Deb")
 		ADD_CUSTOM_COMMAND(TARGET "${_plugin}" POST_BUILD COMMAND "${STRIP}" \"$<TARGET_FILE:${_plugin}>\")
-<<<<<<< HEAD
 	ENDIF()
-	IF(LMMS_BUILD_APPLE)
-		SET_TARGET_PROPERTIES("${_plugin}" PROPERTIES LINK_FLAGS "${LINK_FLAGS} -Bsymbolic -lm")
-	ELSEIF(NOT LMMS_BUILD_OPENBSD)
-		SET_TARGET_PROPERTIES("${_plugin}" PROPERTIES LINK_FLAGS "${LINK_FLAGS} -shared -Wl,-no-undefined -Wl,-Bsymbolic -lm")
-	ENDIF()
-	IF(LMMS_BUILD_LINUX OR LMMS_BUILD_HAIKU)
-		SET_TARGET_PROPERTIES("${_plugin}" PROPERTIES LINK_FLAGS "${LINK_FLAGS}")
-	ENDIF()
-ENDFOREACH()
-=======
-	ENDIF(LMMS_BUILD_WIN32)
 	IF(NOT MSVC)
 		TARGET_LINK_LIBRARIES("${_plugin}" m)
 	ENDIF()
-ENDFOREACH(_item ${PLUGIN_SOURCES})
->>>>>>> 62d505b2
+ENDFOREACH()
