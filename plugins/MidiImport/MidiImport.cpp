/*
 * MidiImport.cpp - support for importing MIDI files
 *
 * Copyright (c) 2005-2014 Tobias Doerffel <tobydox/at/users.sourceforge.net>
 *
 * This file is part of LMMS - http://lmms.io
 * 
 * This program is free software; you can redistribute it and/or
 * modify it under the terms of the GNU General Public
 * License as published by the Free Software Foundation; either
 * version 2 of the License, or (at your option) any later version.
 *
 * This program is distributed in the hope that it will be useful,
 * but WITHOUT ANY WARRANTY; without even the implied warranty of
 * MERCHANTABILITY or FITNESS FOR A PARTICULAR PURPOSE.  See the GNU
 * General Public License for more details.
 *
 * You should have received a copy of the GNU General Public
 * License along with this program (see COPYING); if not, write to the
 * Free Software Foundation, Inc., 51 Franklin Street, Fifth Floor,
 * Boston, MA 02110-1301 USA.
 *
 */


#include <QDomDocument>
#include <QDir>
#include <QApplication>
#include <QMessageBox>
#include <QProgressDialog>

#include "MidiImport.h"
#include "TrackContainer.h"
#include "InstrumentTrack.h"
#include "AutomationTrack.h"
#include "AutomationPattern.h"
#include "ConfigManager.h"
#include "Pattern.h"
#include "Instrument.h"
#include "MainWindow.h"
#include "MidiTime.h"
#include "debug.h"
#include "embed.h"
#include "Song.h"

#include "portsmf/allegro.h"

#define makeID(_c0, _c1, _c2, _c3) \
		( 0 | \
		( ( _c0 ) | ( ( _c1 ) << 8 ) | ( ( _c2 ) << 16 ) | ( ( _c3 ) << 24 ) ) )



extern "C"
{

Plugin::Descriptor PLUGIN_EXPORT midiimport_plugin_descriptor =
{
	STRINGIFY( PLUGIN_NAME ),
	"MIDI Import",
	QT_TRANSLATE_NOOP( "pluginBrowser",
				"Filter for importing MIDI-files into LMMS" ),
	"Tobias Doerffel <tobydox/at/users/dot/sf/dot/net>",
	0x0100,
	Plugin::ImportFilter,
	NULL,
	NULL,
	NULL
} ;

}


MidiImport::MidiImport( const QString & _file ) :
	ImportFilter( _file, &midiimport_plugin_descriptor ),
	m_events(),
	m_timingDivision( 0 )
{
}




MidiImport::~MidiImport()
{
}




bool MidiImport::tryImport( TrackContainer* tc )
{
	if( openFile() == false )
	{
		return false;
	}

#ifdef LMMS_HAVE_FLUIDSYNTH
	if( Engine::hasGUI() &&
		ConfigManager::inst()->defaultSoundfont().isEmpty() )
	{
		QMessageBox::information( Engine::mainWindow(),
			tr( "Setup incomplete" ),
			tr( "You do not have set up a default soundfont in "
				"the settings dialog (Edit->Settings). "
				"Therefore no sound will be played back after "
				"importing this MIDI file. You should download "
				"a General MIDI soundfont, specify it in "
				"settings dialog and try again." ) );
	}
#else
	if( Engine::hasGUI() )
	{
		QMessageBox::information( Engine::mainWindow(),
			tr( "Setup incomplete" ),
			tr( "You did not compile LMMS with support for "
				"SoundFont2 player, which is used to add default "
				"sound to imported MIDI files. "
				"Therefore no sound will be played back after "
				"importing this MIDI file." ) );
	}
#endif

	switch( readID() )
	{
		case makeID( 'M', 'T', 'h', 'd' ):
			printf( "MidiImport::tryImport(): found MThd\n");
			return readSMF( tc );

		case makeID( 'R', 'I', 'F', 'F' ):
			printf( "MidiImport::tryImport(): found RIFF\n");
			return readRIFF( tc );

		default:
			printf( "MidiImport::tryImport(): not a Standard MIDI "
								"file\n" );
			return false;
	}
}




class smfMidiCC
{

public:
	smfMidiCC() :
		at( NULL ),
		ap( NULL ),
		lastPos( 0 )
	{ }
	
	AutomationTrack * at;
	AutomationPattern * ap;
	MidiTime lastPos;
	
	smfMidiCC & create( TrackContainer* tc )
	{
		if( !at )
		{
			at = dynamic_cast<AutomationTrack *>( Track::create( Track::AutomationTrack, tc ) );
		}
		return *this;
	}


	void clear()
	{
		at = NULL;
		ap = NULL;
		lastPos = 0;
	}


	smfMidiCC & putValue( MidiTime time, AutomatableModel * objModel, float value )
	{
		if( !ap || time > lastPos + DefaultTicksPerTact )
		{
			MidiTime pPos = MidiTime( time.getTact(), 0 );
			ap = dynamic_cast<AutomationPattern*>(
				at->createTCO(0) );
			ap->movePosition( pPos );
		}
		ap->addObject( objModel );

		lastPos = time;
		time = time - ap->startPosition();
		ap->putValue( time, value, false );
		ap->changeLength( MidiTime( time.getTact() + 1, 0 ) ); 

		return *this;
	}
};



class smfMidiChannel
{

public:
	smfMidiChannel() :
		it( NULL ),
		p( NULL ),
		it_inst( NULL ),
		isSF2( false ),
		hasNotes( false ),
		lastEnd( 0 )
	{ }
	
	InstrumentTrack * it;
	Pattern* p;
	Instrument * it_inst;
	bool isSF2; 
	bool hasNotes;
	MidiTime lastEnd;
	
	smfMidiChannel * create( TrackContainer* tc )
	{
		if( !it ) {
			it = dynamic_cast<InstrumentTrack *>( Track::create( Track::InstrumentTrack, tc ) );

#ifdef LMMS_HAVE_FLUIDSYNTH
			it_inst = it->loadInstrument( "sf2player" );
		
			if( it_inst )
			{
				isSF2 = true;
				it_inst->loadFile( ConfigManager::inst()->defaultSoundfont() );
				it_inst->childModel( "bank" )->setValue( 0 );
				it_inst->childModel( "patch" )->setValue( 0 );
			}
			else
			{
				it_inst = it->loadInstrument( "patman" );
			}	
#else
			it_inst = it->loadInstrument( "patman" );
#endif
			
			lastEnd = 0;
		}
		return this;
	}


	void addNote( Note & n )
	{
		if( !p || n.pos() > lastEnd + DefaultTicksPerTact )
		{
			MidiTime pPos = MidiTime( n.pos().getTact(), 0 );
			p = dynamic_cast<Pattern*>( it->createTCO( 0 ) );
			p->movePosition( pPos );
		}
		hasNotes = true;
		lastEnd = n.pos() + n.length();
		n.setPos( n.pos( p->startPosition() ) );
		p->addNote( n, false );
	}

};


bool MidiImport::readSMF( TrackContainer* tc )
{
	QString filename = file().fileName();
	closeFile();

	const int preTrackSteps = 2;
	QProgressDialog pd( TrackContainer::tr( "Importing MIDI-file..." ),
	TrackContainer::tr( "Cancel" ), 0, preTrackSteps, Engine::mainWindow() );
	pd.setWindowTitle( TrackContainer::tr( "Please wait..." ) );
	pd.setWindowModality(Qt::WindowModal);
	pd.setMinimumDuration( 0 );

	pd.setValue( 0 );

	Alg_seq_ptr seq = new Alg_seq(filename.toLocal8Bit(), true);
	seq->convert_to_beats();

	pd.setMaximum( seq->tracks()  + preTrackSteps );
	pd.setValue( 1 );
	
	// 128 CC + Pitch Bend
	smfMidiCC ccs[129];
	smfMidiChannel chs[256];

<<<<<<< HEAD
	MeterModel & timeSigMM = engine::getSong()->getTimeSigModel();
=======
	MeterModel & timeSigMM = Engine::getSong()->getTimeSigModel();
	AutomationPattern * timeSigNumeratorPat = 
		AutomationPattern::globalAutomationPattern( &timeSigMM.numeratorModel() );
	AutomationPattern * timeSigDenominatorPat = 
		AutomationPattern::globalAutomationPattern( &timeSigMM.denominatorModel() );
>>>>>>> 5f4cdac8
	
	// TODO: adjust these to Time.Sig changes
	double beatsPerTact = 4; 
	double ticksPerBeat = DefaultTicksPerTact / beatsPerTact;

	// Time-sig changes
	Alg_time_sigs * timeSigs = &seq->time_sig;
	for( int s = 0; s < timeSigs->length(); ++s )
	{
		Alg_time_sig timeSig = (*timeSigs)[s];
		// Initial timeSig, set song-default value
		if(/* timeSig.beat == 0*/ true )
		{
			// TODO set song-global default value
			printf("Another timesig at %f\n", timeSig.beat);
			timeSigNumeratorPat->putValue( timeSig.beat*ticksPerBeat, timeSig.num );
			timeSigDenominatorPat->putValue( timeSig.beat*ticksPerBeat, timeSig.den );
		}
		else
		{
		}

	}

	pd.setValue( 2 );

	// Tempo stuff
	AutomationPattern * tap = tc->tempoAutomationPattern();
	if( tap )
	{
		tap->clear();
		Alg_time_map * timeMap = seq->get_time_map();
		Alg_beats & beats = timeMap->beats;
		for( int i = 0; i < beats.len - 1; i++ )
		{
			Alg_beat_ptr b = &(beats[i]);
			double tempo = ( beats[i + 1].beat - b->beat ) /
						   ( beats[i + 1].time - beats[i].time );
			tap->putValue( b->beat * ticksPerBeat, tempo * 60.0 );
		}
		if( timeMap->last_tempo_flag )
		{
			Alg_beat_ptr b = &( beats[beats.len - 1] );
			tap->putValue( b->beat * ticksPerBeat, timeMap->last_tempo * 60.0 );
		}
	}

	// Song events
	for( int e = 0; e < seq->length(); ++e )
	{
		Alg_event_ptr evt = (*seq)[e];

		if( evt->is_update() )
		{
			printf("Unhandled SONG update: %d %f %s\n", 
					evt->get_type_code(), evt->time, evt->get_attribute() );
		}
	}

	// Tracks
	for( int t = 0; t < seq->tracks(); ++t )
	{
		Alg_track_ptr trk = seq->track( t );
		pd.setValue( t + preTrackSteps );

		for( int c = 0; c < 129; c++ )
		{
			ccs[c].clear();
		}

		// Now look at events
		for( int e = 0; e < trk->length(); ++e )
		{
			Alg_event_ptr evt = (*trk)[e];

			if( evt->chan == -1 )
			{
				printf("MISSING GLOBAL THINGY\n");
				printf("     %d %d %f %s\n", (int) evt->chan, 
					evt->get_type_code(), evt->time,
							evt->get_attribute() );
				// Global stuff
			}
			else if( evt->is_note() && evt->chan < 256 )
			{
				smfMidiChannel * ch = chs[evt->chan].create( tc );
				Alg_note_ptr noteEvt = dynamic_cast<Alg_note_ptr>( evt );

				Note n( noteEvt->get_duration() * ticksPerBeat,
						noteEvt->get_start_time() * ticksPerBeat,
						noteEvt->get_identifier() - 12,
						noteEvt->get_loud());
				ch->addNote( n );
				
			}
			
			else if( evt->is_update() )
			{
				smfMidiChannel * ch = chs[evt->chan].create( tc );

				double time = evt->time*ticksPerBeat;
				QString update( evt->get_attribute() );

				if( update == "programi" )
				{
					long prog = evt->get_integer_value();
					if( ch->isSF2 )
					{
						ch->it_inst->childModel( "bank" )->setValue( 0 );
						ch->it_inst->childModel( "patch" )->setValue( prog );
					}
					else {
						const QString num = QString::number( prog );
						const QString filter = QString().fill( '0', 3 - num.length() ) + num + "*.pat";
						const QString dir = "/usr/share/midi/"
								"freepats/Tone_000/";
						const QStringList files = QDir( dir ).
						entryList( QStringList( filter ) );
						if( ch->it_inst && !files.empty() )
						{
							ch->it_inst->loadFile( dir+files.front() );
						}
					}
				}
				else if( update == "tracknames" )
				{
					QString trackName( evt->get_string_value() );
					ch->it->setName( trackName );
					//ch.p->setName( trackName );
				}

				else if( update.startsWith( "control" ) || update == "bendr" )
				{
					int ccid = update.mid( 7, update.length()-8 ).toInt();
					if( update == "bendr" )
					{
						ccid = 128;
					}
					if( ccid <= 128 )
					{
						double cc = evt->get_real_value();
						AutomatableModel * objModel = NULL;

						switch( ccid ) 
						{
							case 0:
								if( ch->isSF2 && ch->it_inst )
								{
									objModel = ch->it_inst->childModel( "bank" );
									printf("BANK SELECT %f %d\n", cc, (int)(cc*127.0));
									cc *= 127.0f;
								}
								break;

							case 7:
								objModel = ch->it->volumeModel();
								cc *= 100.0f;
								break;

							case 10:
								objModel = ch->it->panningModel();
								cc = cc * 200.f - 100.0f;
								break;

							case 128:
								objModel = ch->it->pitchModel();
								cc = cc * 100.0f;
								break;
						}

						if( objModel )
						{
							if( time == 0 && objModel )
							{
								objModel->setInitValue( cc );
							}
							else
							{
								ccs[ccid].create( tc );
								ccs[ccid].putValue( time, objModel, cc );
							}
						}
					}
				}
				else {
					printf("Unhandled update: %d %d %f %s\n", (int) evt->chan, 
							evt->get_type_code(), evt->time, evt->get_attribute() );
				}
			}
		}
	}

	delete seq;
	
	
	for( int c=0; c < 256; ++c )
	{
		if( !chs[c].hasNotes && chs[c].it )
		{
			printf(" Should remove empty track\n");
			// must delete trackView first - but where is it?
			//tc->removeTrack( chs[c].it );
			//it->deleteLater();
		}
	}

	return true;
}




bool MidiImport::readRIFF( TrackContainer* tc )
{
	// skip file length
	skip( 4 );

	// check file type ("RMID" = RIFF MIDI)
	if( readID() != makeID( 'R', 'M', 'I', 'D' ) )
	{
invalid_format:
			qWarning( "MidiImport::readRIFF(): invalid file format" );
			return false;
	}

	// search for "data" chunk
	while( 1 )
	{
		const int id = readID();
		const int len = read32LE();
		if( file().atEnd() )
		{
data_not_found:
				qWarning( "MidiImport::readRIFF(): data chunk not found" );
				return false;
		}
		if( id == makeID( 'd', 'a', 't', 'a' ) )
		{
				break;
		}
		if( len < 0 )
		{
				goto data_not_found;
		}
		skip( ( len + 1 ) & ~1 );
	}

	// the "data" chunk must contain data in SMF format
	if( readID() != makeID( 'M', 'T', 'h', 'd' ) )
	{
		goto invalid_format;
	}
	return readSMF( tc );
}




void MidiImport::error()
{
	printf( "MidiImport::readTrack(): invalid MIDI data (offset %#x)\n",
						(unsigned int) file().pos() );
}



extern "C"
{

// necessary for getting instance out of shared lib
Plugin * PLUGIN_EXPORT lmms_plugin_main( Model *, void * _data )
{
	return new MidiImport( QString::fromUtf8(
									static_cast<const char *>( _data ) ) );
}


}
<|MERGE_RESOLUTION|>--- conflicted
+++ resolved
@@ -285,15 +285,7 @@
 	smfMidiCC ccs[129];
 	smfMidiChannel chs[256];
 
-<<<<<<< HEAD
-	MeterModel & timeSigMM = engine::getSong()->getTimeSigModel();
-=======
 	MeterModel & timeSigMM = Engine::getSong()->getTimeSigModel();
-	AutomationPattern * timeSigNumeratorPat = 
-		AutomationPattern::globalAutomationPattern( &timeSigMM.numeratorModel() );
-	AutomationPattern * timeSigDenominatorPat = 
-		AutomationPattern::globalAutomationPattern( &timeSigMM.denominatorModel() );
->>>>>>> 5f4cdac8
 	
 	// TODO: adjust these to Time.Sig changes
 	double beatsPerTact = 4; 
