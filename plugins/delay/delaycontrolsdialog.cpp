--- conflicted
+++ resolved
@@ -60,11 +60,7 @@
     lfoFreqKnob->setLabel( tr( "Rate" ) );
     lfoFreqKnob->setHintText( tr ( "Lfo Seconds:" ) + " ", "" );
 
-<<<<<<< HEAD
-    Knob * lfoAmtKnob = new Knob( knobBright_26, this );
-=======
     TempoSyncKnob * lfoAmtKnob = new TempoSyncKnob( knobBright_26, this );
->>>>>>> c25cf8a5
     lfoAmtKnob->move( 150,10 );
     lfoAmtKnob->setVolumeKnob( false );
     lfoAmtKnob->setModel( &controls->m_lfoAmountModel );
