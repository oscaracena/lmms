--- conflicted
+++ resolved
@@ -789,80 +789,9 @@
 
 void tripleOscillatorView::modelChanged( void )
 {
-<<<<<<< HEAD
-	if( _n->totalFramesPlayed() == 0 || _n->m_pluginData == NULL )
-	{
-		oscillator * oscs_l[NUM_OF_OSCILLATORS];
-		oscillator * oscs_r[NUM_OF_OSCILLATORS];
-
-		for( Sint8 i = NUM_OF_OSCILLATORS - 1; i >= 0; --i )
-		{
-
-			// the last oscs needs no sub-oscs...
-			if( i == NUM_OF_OSCILLATORS - 1 )
-			{
-				oscs_l[i] = new oscillator(
-						m_osc[i].m_waveShape,
-						m_osc[i].m_modulationAlgo,
-						_n->frequency(),
-						m_osc[i].m_detuningLeft,
-						m_osc[i].m_phaseOffsetLeft,
-						m_osc[i].m_volumeLeft );
-				oscs_r[i] = new oscillator(
-						m_osc[i].m_waveShape,
-						m_osc[i].m_modulationAlgo,
-						_n->frequency(),
-						m_osc[i].m_detuningRight,
-						m_osc[i].m_phaseOffsetRight,
-						m_osc[i].m_volumeRight );
-			}
-			else
-			{
-				oscs_l[i] = new oscillator(
-						m_osc[i].m_waveShape,
-						m_osc[i].m_modulationAlgo,
-						_n->frequency(),
-						m_osc[i].m_detuningLeft,
-						m_osc[i].m_phaseOffsetLeft,
-						m_osc[i].m_volumeLeft,
-						oscs_l[i + 1] );
-				oscs_r[i] = new oscillator(
-						m_osc[i].m_waveShape,
-						m_osc[i].m_modulationAlgo,
-						_n->frequency(),
-						m_osc[i].m_detuningRight,
-						m_osc[i].m_phaseOffsetRight,
-						m_osc[i].m_volumeRight,
-						oscs_r[i + 1] );
-			}
-
-			oscs_l[i]->setUserWave( m_osc[i].m_sampleBuffer );
-			oscs_r[i]->setUserWave( m_osc[i].m_sampleBuffer );
-
-		}
-
-		_n->m_pluginData = new oscPtr;
-		static_cast<oscPtr *>( _n->m_pluginData )->oscLeft = oscs_l[0];
-		static_cast< oscPtr *>( _n->m_pluginData )->oscRight =
-								oscs_r[0];
-	}
-
-	oscillator * osc_l = static_cast<oscPtr *>( _n->m_pluginData )->oscLeft;
-	oscillator * osc_r = static_cast<oscPtr *>( _n->m_pluginData
-								)->oscRight;
-
-	const fpp_t frames = _n->framesLeftForCurrentPeriod();
-	sampleFrame * buf = new sampleFrame[frames];
-	
-	osc_l->update( buf, frames, 0 );
-	osc_r->update( buf, frames, 1 );
-
-	applyRelease( buf, _n );
-=======
 	tripleOscillator * t = castModel<tripleOscillator>();
 	m_mod1BtnGrp->setModel( &t->m_osc[0]->m_modulationAlgoModel );
 	m_mod2BtnGrp->setModel( &t->m_osc[1]->m_modulationAlgoModel );
->>>>>>> 50da20f2
 
 	for( int i = 0; i < NUM_OF_OSCILLATORS; ++i )
 	{
