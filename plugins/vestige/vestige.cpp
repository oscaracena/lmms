--- conflicted
+++ resolved
@@ -38,12 +38,8 @@
 #include <QMenu>
 #include <QDomElement>
 
-<<<<<<< HEAD
-=======
 #include <string>
 
-#include "BufferManager.h"
->>>>>>> 28ee260e
 #include "ConfigManager.h"
 #include "Engine.h"
 #include "FileDialog.h"
