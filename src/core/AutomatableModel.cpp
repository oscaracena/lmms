--- conflicted
+++ resolved
@@ -52,11 +52,7 @@
 	m_hasStrictStepSize( false ),
 	m_hasLinkedModels( false ),
 	m_controllerConnection( NULL ),
-<<<<<<< HEAD
 	m_valueBuffer(),
-=======
-	m_valueBuffer( static_cast<int>( Engine::mixer()->framesPerPeriod() ) ),
->>>>>>> 5f4cdac8
 	m_lastUpdatedPeriod( -1 ),
 	m_hasSampleExactData( false ),
 	m_stepType( NormalStep ),
@@ -91,7 +87,7 @@
 	m_isSampleExact = s;
 	if( s )
 	{
-		m_valueBuffer = ValueBuffer( engine::mixer()->framesPerPeriod() );
+		m_valueBuffer = ValueBuffer( Engine::mixer()->framesPerPeriod() );
 	}
 }
 
