--- conflicted
+++ resolved
@@ -327,399 +327,8 @@
 
 void DataFile::upgrade()
 {
-<<<<<<< HEAD
-	projectVersion version =
+	ProjectVersion version =
 		documentElement().attribute( "creatorversion" );
-=======
-	ProjectVersion version =
-		documentElement().attribute( "creatorversion" ).
-							replace( "svn", "" );
-
-	if( version < "0.2.1-20070501" )
-	{
-		QDomNodeList list = elementsByTagName( "arpandchords" );
-		for( int i = 0; !list.item( i ).isNull(); ++i )
-		{
-			QDomElement el = list.item( i ).toElement();
-			if( el.hasAttribute( "arpdir" ) )
-			{
-				int arpdir = el.attribute( "arpdir" ).toInt();
-				if( arpdir > 0 )
-				{
-					el.setAttribute( "arpdir", arpdir - 1 );
-				}
-				else
-				{
-					el.setAttribute( "arpdisabled", "1" );
-				}
-			}
-		}
-
-		list = elementsByTagName( "sampletrack" );
-		for( int i = 0; !list.item( i ).isNull(); ++i )
-		{
-			QDomElement el = list.item( i ).toElement();
-			if( el.attribute( "vol" ) != "" )
-			{
-				el.setAttribute( "vol", el.attribute(
-						"vol" ).toFloat() * 100.0f );
-			}
-			else
-			{
-				QDomNode node = el.namedItem(
-							"automation-pattern" );
-				if( !node.isElement() ||
-					!node.namedItem( "vol" ).isElement() )
-				{
-					el.setAttribute( "vol", 100.0f );
-				}
-			}
-		}
-
-		list = elementsByTagName( "ladspacontrols" );
-		for( int i = 0; !list.item( i ).isNull(); ++i )
-		{
-			QDomElement el = list.item( i ).toElement();
-			QDomNode anode = el.namedItem( "automation-pattern" );
-			QDomNode node = anode.firstChild();
-			while( !node.isNull() )
-			{
-				if( node.isElement() )
-				{
-					QString name = node.nodeName();
-					if( name.endsWith( "link" ) )
-					{
-						el.setAttribute( name,
-							node.namedItem( "time" )
-							.toElement()
-							.attribute( "value" ) );
-						QDomNode oldNode = node;
-						node = node.nextSibling();
-						anode.removeChild( oldNode );
-						continue;
-					}
-				}
-				node = node.nextSibling();
-			}
-		}
-
-		QDomNode node = m_head.firstChild();
-		while( !node.isNull() )
-		{
-			if( node.isElement() )
-			{
-				if( node.nodeName() == "bpm" )
-				{
-					int value = node.toElement().attribute(
-							"value" ).toInt();
-					if( value > 0 )
-					{
-						m_head.setAttribute( "bpm",
-									value );
-						QDomNode oldNode = node;
-						node = node.nextSibling();
-						m_head.removeChild( oldNode );
-						continue;
-					}
-				}
-				else if( node.nodeName() == "mastervol" )
-				{
-					int value = node.toElement().attribute(
-							"value" ).toInt();
-					if( value > 0 )
-					{
-						m_head.setAttribute(
-							"mastervol", value );
-						QDomNode oldNode = node;
-						node = node.nextSibling();
-						m_head.removeChild( oldNode );
-						continue;
-					}
-				}
-				else if( node.nodeName() == "masterpitch" )
-				{
-					m_head.setAttribute( "masterpitch",
-						-node.toElement().attribute(
-							"value" ).toInt() );
-					QDomNode oldNode = node;
-					node = node.nextSibling();
-					m_head.removeChild( oldNode );
-					continue;
-				}
-			}
-			node = node.nextSibling();
-		}
-	}
-
-	if( version < "0.2.1-20070508" )
-	{
-		QDomNodeList list = elementsByTagName( "arpandchords" );
-		for( int i = 0; !list.item( i ).isNull(); ++i )
-		{
-			QDomElement el = list.item( i ).toElement();
-			if( el.hasAttribute( "chorddisabled" ) )
-			{
-				el.setAttribute( "chord-enabled",
-					!el.attribute( "chorddisabled" )
-								.toInt() );
-				el.setAttribute( "arp-enabled",
-					!el.attribute( "arpdisabled" )
-								.toInt() );
-			}
-			else if( !el.hasAttribute( "chord-enabled" ) )
-			{
-				el.setAttribute( "chord-enabled", true );
-				el.setAttribute( "arp-enabled",
-					el.attribute( "arpdir" ).toInt() != 0 );
-			}
-		}
-
-		while( !( list = elementsByTagName( "channeltrack" ) ).isEmpty() )
-		{
-			QDomElement el = list.item( 0 ).toElement();
-			el.setTagName( "instrumenttrack" );
-		}
-
-		list = elementsByTagName( "instrumenttrack" );
-		for( int i = 0; !list.item( i ).isNull(); ++i )
-		{
-			QDomElement el = list.item( i ).toElement();
-			if( el.hasAttribute( "vol" ) )
-			{
-				float value = el.attribute( "vol" ).toFloat();
-				value = roundf( value * 0.585786438f );
-				el.setAttribute( "vol", value );
-			}
-			else
-			{
-				QDomNodeList vol_list = el.namedItem(
-							"automation-pattern" )
-						.namedItem( "vol" ).toElement()
-						.elementsByTagName( "time" );
-				for( int j = 0; !vol_list.item( j ).isNull();
-									++j )
-				{
-					QDomElement timeEl = list.item( j )
-								.toElement();
-					int value = timeEl.attribute( "value" )
-								.toInt();
-					value = (int)roundf( value *
-								0.585786438f );
-					timeEl.setAttribute( "value", value );
-				}
-			}
-		}
-	}
-
-
-	if( version < "0.3.0-rc2" )
-	{
-		QDomNodeList list = elementsByTagName( "arpandchords" );
-		for( int i = 0; !list.item( i ).isNull(); ++i )
-		{
-			QDomElement el = list.item( i ).toElement();
-			if( el.attribute( "arpdir" ).toInt() > 0 )
-			{
-				el.setAttribute( "arpdir",
-					el.attribute( "arpdir" ).toInt() - 1 );
-			}
-		}
-	}
-
-	if( version < "0.3.0" )
-	{
-		QDomNodeList list;
-		while( !( list = elementsByTagName(
-					"pluckedstringsynth" ) ).isEmpty() )
-		{
-			QDomElement el = list.item( 0 ).toElement();
-			el.setTagName( "vibedstrings" );
-			el.setAttribute( "active0", 1 );
-		}
-
-		while( !( list = elementsByTagName( "lb303" ) ).isEmpty() )
-		{
-			QDomElement el = list.item( 0 ).toElement();
-			el.setTagName( "lb302" );
-		}
-
-		while( !( list = elementsByTagName( "channelsettings" ) ).
-								isEmpty() )
-		{
-			QDomElement el = list.item( 0 ).toElement();
-			el.setTagName( "instrumenttracksettings" );
-		}
-	}
-
-	if( version < "0.4.0-20080104" )
-	{
-		QDomNodeList list = elementsByTagName( "fx" );
-		for( int i = 0; !list.item( i ).isNull(); ++i )
-		{
-			QDomElement el = list.item( i ).toElement();
-			if( el.hasAttribute( "fxdisabled" ) &&
-				el.attribute( "fxdisabled" ).toInt() == 0 )
-			{
-				el.setAttribute( "enabled", 1 );
-			}
-		}
-	}
-
-	if( version < "0.4.0-20080118" )
-	{
-		QDomNodeList list;
-		while( !( list = elementsByTagName( "fx" ) ).isEmpty() )
-		{
-			QDomElement fxchain = list.item( 0 ).toElement();
-			fxchain.setTagName( "fxchain" );
-			QDomNode rack = list.item( 0 ).firstChild();
-			QDomNodeList effects = rack.childNodes();
-			// move items one level up
-			while( effects.count() )
-			{
-				fxchain.appendChild( effects.at( 0 ) );
-			}
-			fxchain.setAttribute( "numofeffects",
-				rack.toElement().attribute( "numofeffects" ) );
-			fxchain.removeChild( rack );
-		}
-	}
-
-	if( version < "0.4.0-20080129" )
-	{
-		QDomNodeList list;
-		while( !( list =
-			elementsByTagName( "arpandchords" ) ).isEmpty() )
-		{
-			QDomElement aac = list.item( 0 ).toElement();
-			aac.setTagName( "arpeggiator" );
-			QDomNode cloned = aac.cloneNode();
-			cloned.toElement().setTagName( "chordcreator" );
-			aac.parentNode().appendChild( cloned );
-		}
-	}
-
-	if( version < "0.4.0-20080409" )
-	{
-		QStringList s;
-		s << "note" << "pattern" << "bbtco" << "sampletco" << "time";
-		for( QStringList::iterator it = s.begin(); it < s.end(); ++it )
-		{
-			QDomNodeList list = elementsByTagName( *it );
-			for( int i = 0; !list.item( i ).isNull(); ++i )
-			{
-				QDomElement el = list.item( i ).toElement();
-				el.setAttribute( "pos",
-					el.attribute( "pos" ).toInt()*3 );
-				el.setAttribute( "len",
-					el.attribute( "len" ).toInt()*3 );
-			}
-		}
-		QDomNodeList list = elementsByTagName( "timeline" );
-		for( int i = 0; !list.item( i ).isNull(); ++i )
-		{
-			QDomElement el = list.item( i ).toElement();
-			el.setAttribute( "lp0pos",
-				el.attribute( "lp0pos" ).toInt()*3 );
-			el.setAttribute( "lp1pos",
-				el.attribute( "lp1pos" ).toInt()*3 );
-		}
-		
-	}
-
-	if( version < "0.4.0-20080607" )
-	{
-		QDomNodeList list;
-		while( !( list = elementsByTagName( "midi" ) ).isEmpty() )
-		{
-			QDomElement el = list.item( 0 ).toElement();
-			el.setTagName( "midiport" );
-		}
-	}
-
-	if( version < "0.4.0-20080622" )
-	{
-		QDomNodeList list;
-		while( !( list = elementsByTagName(
-					"automation-pattern" ) ).isEmpty() )
-		{
-			QDomElement el = list.item( 0 ).toElement();
-			el.setTagName( "automationpattern" );
-		}
-
-		list = elementsByTagName( "bbtrack" );
-		for( int i = 0; !list.item( i ).isNull(); ++i )
-		{
-			QDomElement el = list.item( i ).toElement();
-			QString s = el.attribute( "name" );
-			s.replace( QRegExp( "^Beat/Baseline " ),
-							"Beat/Bassline " );
-			el.setAttribute( "name", s );
-		}
-	}
-
-	if( version < "0.4.0-beta1" )
-	{
-		// convert binary effect-key-blobs to XML
-		QDomNodeList list;
-		list = elementsByTagName( "effect" );
-		for( int i = 0; !list.item( i ).isNull(); ++i )
-		{
-			QDomElement el = list.item( i ).toElement();
-			QString k = el.attribute( "key" );
-			if( !k.isEmpty() )
-			{
-				const QList<QVariant> l =
-					base64::decode( k, QVariant::List ).toList();
-				if( !l.isEmpty() )
-				{
-					QString name = l[0].toString();
-					QVariant u = l[1];
-					EffectKey::AttributeMap m;
-					// VST-effect?
-					if( u.type() == QVariant::String )
-					{
-						m["file"] = u.toString();
-					}
-					// LADSPA-effect?
-					else if( u.type() == QVariant::StringList )
-					{
-						const QStringList sl = u.toStringList();
-						m["plugin"] = sl.value( 0 );
-						m["file"] = sl.value( 1 );
-					}
-					EffectKey key( NULL, name, m );
-					el.appendChild( key.saveXML( *this ) );
-				}
-			}
-		}
-	}
-	if( version < "0.4.0-rc2" )
-	{
-		QDomNodeList list = elementsByTagName( "audiofileprocessor" );
-		for( int i = 0; !list.item( i ).isNull(); ++i )
-		{
-			QDomElement el = list.item( i ).toElement();
-			QString s = el.attribute( "src" );
-			s.replace( "drumsynth/misc ", "drumsynth/misc_" );
-			s.replace( "drumsynth/r&b", "drumsynth/r_n_b" );
-			s.replace( "drumsynth/r_b", "drumsynth/r_n_b" );
-			el.setAttribute( "src", s );
-		}
-		list = elementsByTagName( "lb302" );
-		for( int i = 0; !list.item( i ).isNull(); ++i )
-		{
-			QDomElement el = list.item( i ).toElement();
-			int s = el.attribute( "shape" ).toInt();
-			if( s >= 1 )
-			{
-				s--;
-			}
-			el.setAttribute( "shape", QString("%1").arg(s) );
-		}
-
-	}
->>>>>>> 5f4cdac8
 
 	// update document meta data
 	documentElement().setAttribute( "version", LDF_VERSION_STRING );
