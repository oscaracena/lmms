/*
 * FxMixer.cpp - effect mixer for LMMS
 *
 * Copyright (c) 2008-2011 Tobias Doerffel <tobydox/at/users.sourceforge.net>
 *
 * This file is part of Linux MultiMedia Studio - http://lmms.sourceforge.net
 *
 * This program is free software; you can redistribute it and/or
 * modify it under the terms of the GNU General Public
 * License as published by the Free Software Foundation; either
 * version 2 of the License, or (at your option) any later version.
 *
 * This program is distributed in the hope that it will be useful,
 * but WITHOUT ANY WARRANTY; without even the implied warranty of
 * MERCHANTABILITY or FITNESS FOR A PARTICULAR PURPOSE.  See the GNU
 * General Public License for more details.
 *
 * You should have received a copy of the GNU General Public
 * License along with this program (see COPYING); if not, write to the
 * Free Software Foundation, Inc., 51 Franklin Street, Fifth Floor,
 * Boston, MA 02110-1301 USA.
 *
 */

#include <QtXml/QDomElement>

#include "FxMixer.h"
#include "MixerWorkerThread.h"
#include "MixHelpers.h"
#include "Effect.h"
#include "song.h"

#include "InstrumentTrack.h"
#include "bb_track_container.h"


FxChannel::FxChannel( int idx, Model * _parent ) :
	m_fxChain( NULL ),
	m_stillRunning( false ),
	m_peakLeft( 0.0f ),
	m_peakRight( 0.0f ),
	m_buffer( new sampleFrame[engine::mixer()->framesPerPeriod()] ),
	m_muteModel( false, _parent ),
	m_volumeModel( 1.0, 0.0, 2.0, 0.01, _parent ),
	m_name(),
	m_lock(),
	m_channelIndex( idx ),
	m_queued( false )
{
	engine::mixer()->clearAudioBuffer( m_buffer,
					engine::mixer()->framesPerPeriod() );
}




FxChannel::~FxChannel()
{
	delete[] m_buffer;
}




void FxChannel::doProcessing( sampleFrame * _buf )
{
	FxMixer * fxm = engine::fxMixer();
	const fpp_t fpp = engine::mixer()->framesPerPeriod();

	// <tobydox> ignore the passed _buf
	// <tobydox> always use m_buffer
	// <tobydox> this is just an auxilliary buffer if doProcessing()
	//			 needs one for processing while running
	// <tobydox> particularly important for playHandles, so Instruments
	//			 can operate on this buffer the whole time
	// <tobydox> this improves cache hit rate
	_buf = m_buffer;

	// SMF: OK, due to the fact, that the data from the audio-tracks has been
	//			written into our buffer already, all which needs to be done at this
	//			stage is to process inter-channel sends. I really don't like the idea
	//			of using threads for this -- it just doesn't make any sense and wastes
	//			cpu-cylces... so I just go through every child of this channel and
	//			call the acc. doProcessing() directly.

	if( m_muteModel.value() == false )
	{
		// OK, we are not muted, so we go recursively through all the channels
		// which send to us (our children)...
		foreach( fx_ch_t senderIndex, m_receives )
		{
			FxChannel * sender = fxm->effectChannel( senderIndex );

			// wait for the sender job - either it's just been queued yet,
			// then ThreadableJob::process() will process it now within this
			// thread - otherwise it has been is is being processed by another
			// thread and we just have to wait for it to finish
			while( sender->state() != ThreadableJob::Done )
			{
				sender->process();
			}

			// get the send level...
			const float amt =
				fxm->channelSendModel( senderIndex, m_channelIndex )->value();

			// mix it's output with this one's output
			sampleFrame * ch_buf = sender->m_buffer;
			const float v = sender->m_volumeModel.value() * amt;
			for( f_cnt_t f = 0; f < fpp; ++f )
			{
				_buf[f][0] += ch_buf[f][0] * v;
				_buf[f][1] += ch_buf[f][1] * v;
			}
		}
	}

	const float v = m_volumeModel.value();

	if( !engine::getSong()->isFreezingPattern() )
	{
		m_fxChain.startRunning();
		m_stillRunning = m_fxChain.processAudioBuffer( _buf, fpp );
		m_peakLeft = engine::mixer()->peakValueLeft( _buf, fpp ) * v;
		m_peakRight = engine::mixer()->peakValueRight( _buf, fpp ) * v;
	}
}



FxMixer::FxMixer() :
	JournallingObject(),
	Model( NULL ),
	m_fxChannels()
{
	// create master channel
	createChannel();
}



FxMixer::~FxMixer()
{
	for( int i = 0; i < m_fxChannels.size(); ++i )
	{
		for( int j = 0; j < m_fxChannels[i]->m_sendAmount.size(); ++j)
		{
			delete m_fxChannels[i]->m_sendAmount[j];
		}
		delete m_fxChannels[i];
	}
}



int FxMixer::createChannel()
{
	const int index = m_fxChannels.size();
	// create new channel
	m_fxChannels.push_back( new FxChannel( index, this ) );

	// reset channel state
	clearChannel( index );

	return index;
}


void FxMixer::deleteChannel(int index)
{
	m_fxChannels[index]->m_lock.lock();

	// go through every instrument and adjust for the channel index change
	TrackContainer::TrackList tracks;
	tracks += engine::getSong()->tracks();
	tracks += engine::getBBTrackContainer()->tracks();

	foreach( track* t, tracks )
	{
		if( t->type() == track::InstrumentTrack )
		{
			InstrumentTrack* inst = dynamic_cast<InstrumentTrack *>( t );
			int val = inst->effectChannelModel()->value(0);
			if( val == index )
			{
				// we are deleting this track's fx send
				// send to master
				inst->effectChannelModel()->setValue(0);
			}
			else if( val > index )
			{
				// subtract 1 to make up for the missing channel
				inst->effectChannelModel()->setValue(val-1);
			}
		}
	}

	// delete all of this channel's sends and receives
	for(int i=0; i<m_fxChannels[index]->m_sends.size(); ++i)
	{
		deleteChannelSend(index, m_fxChannels[index]->m_sends[i]);
	}
	for(int i=0; i<m_fxChannels[index]->m_receives.size(); ++i)
	{
		deleteChannelSend(m_fxChannels[index]->m_receives[i], index);
	}

	for(int i=0; i<m_fxChannels.size(); ++i)
	{
		// for every send/receive, adjust for the channel index change
		for(int j=0; j<m_fxChannels[i]->m_sends.size(); ++j)
		{
			if( m_fxChannels[i]->m_sends[j] > index )
			{
				// subtract 1 to make up for the missing channel
				--m_fxChannels[i]->m_sends[j];
			}
		}
		for(int j=0; j<m_fxChannels[i]->m_receives.size(); ++j)
		{
			if( m_fxChannels[i]->m_receives[j] > index )
			{
				// subtract 1 to make up for the missing channel
				--m_fxChannels[i]->m_receives[j];
			}
		}

	}

	// actually delete the channel
	delete m_fxChannels[index];
	m_fxChannels.remove(index);
}



void FxMixer::moveChannelLeft(int index)
{
	// can't move master or first channel
	if( index <= 1 || index >= m_fxChannels.size() )
	{
		return;
	}

	// channels to swap
	int a = index - 1, b = index;

	// go through every instrument and adjust for the channel index change
	QVector<track *> songTrackList = engine::getSong()->tracks();
	QVector<track *> bbTrackList = engine::getBBTrackContainer()->tracks();

	QVector<track *> trackLists[] = {songTrackList, bbTrackList};
	for(int tl=0; tl<2; ++tl)
	{
		QVector<track *> trackList = trackLists[tl];
		for(int i=0; i<trackList.size(); ++i)
		{
			if( trackList[i]->type() == track::InstrumentTrack )
			{
				InstrumentTrack * inst = (InstrumentTrack *) trackList[i];
				int val = inst->effectChannelModel()->value(0);
				if( val == a )
				{
					inst->effectChannelModel()->setValue(b);
				}
				else if( val == b )
				{
					inst->effectChannelModel()->setValue(a);
				}

			}
		}
	}

	for(int i=0; i<m_fxChannels.size(); ++i)
	{
		// for every send/receive, adjust for the channel index change
		for(int j=0; j<m_fxChannels[i]->m_sends.size(); ++j)
		{
			if( m_fxChannels[i]->m_sends[j] == a )
			{
				m_fxChannels[i]->m_sends[j] = b;
			}
			else if( m_fxChannels[i]->m_sends[j] == b )
			{
				m_fxChannels[i]->m_sends[j] = a;
			}
		}
		for(int j=0; j<m_fxChannels[i]->m_receives.size(); ++j)
		{
			if( m_fxChannels[i]->m_receives[j] == a )
			{
				m_fxChannels[i]->m_receives[j] = b;
			}
			else if( m_fxChannels[i]->m_receives[j] == b )
			{
				m_fxChannels[i]->m_receives[j] = a;
			}
		}
	}

	// actually do the swap
	FxChannel * tmpChannel = m_fxChannels[a];
	m_fxChannels[a] = m_fxChannels[b];
	m_fxChannels[b] = tmpChannel;
}



void FxMixer::moveChannelRight(int index)
{
	moveChannelLeft(index+1);
}



void FxMixer::createChannelSend(fx_ch_t fromChannel, fx_ch_t toChannel,
								float amount)
{
	// find the existing connection
	FxChannel * from = m_fxChannels[fromChannel];
	for(int i=0; i<from->m_sends.size(); ++i){
		if( from->m_sends[i] == toChannel )
		{
			// simply adjust the amount
			from->m_sendAmount[i]->setValue(amount);
			return;
		}
	}

	// connection does not exist. create a new one

	// add to from's sends
	from->m_sends.push_back(toChannel);
	from->m_sendAmount.push_back(new FloatModel(amount, 0, 1, 0.001, NULL,
												tr("Amount to send")));

	// add to to's receives
	m_fxChannels[toChannel]->m_receives.push_back(fromChannel);

}



// delete the connection made by createChannelSend
void FxMixer::deleteChannelSend(fx_ch_t fromChannel, fx_ch_t toChannel)
{
	// delete the send
	FxChannel * from = m_fxChannels[fromChannel];
	FxChannel * to	 = m_fxChannels[toChannel];

	// find and delete the send entry
	for(int i=0; i<from->m_sends.size(); ++i) {
		if( from->m_sends[i] == toChannel )
		{
			// delete this index
			delete from->m_sendAmount[i];
			from->m_sendAmount.remove(i);
			from->m_sends.remove(i);
			break;
		}
	}

	// find and delete the receive entry
	for(int i=0; i<to->m_receives.size(); ++i)
	{
		if( to->m_receives[i] == fromChannel )
		{
			// delete this index
			to->m_receives.remove(i);
			break;
		}
	}
}


bool FxMixer::isInfiniteLoop(fx_ch_t sendFrom, fx_ch_t sendTo) {
	// can't send master to anything
	if( sendFrom == 0 ) return true;

	// can't send channel to itself
	if( sendFrom == sendTo ) return true;

	// follow sendTo's outputs recursively looking for something that sends
	// to sendFrom
	for(int i=0; i<m_fxChannels[sendTo]->m_sends.size(); ++i)
	{
		if( isInfiniteLoop( sendFrom, m_fxChannels[sendTo]->m_sends[i] ) )
		{
<<<<<<< HEAD
			return true;
=======
			m_fxChannels[_ch]->m_fxChain.startRunning();
			m_fxChannels[_ch]->m_stillRunning = m_fxChannels[_ch]->m_fxChain.processAudioBuffer( _buf, f );
			float peakLeft = engine::mixer()->peakValueLeft( _buf, f ) * m_fxChannels[_ch]->m_volumeModel.value();
			float peakRight = engine::mixer()->peakValueRight( _buf, f ) * m_fxChannels[_ch]->m_volumeModel.value();

			if( peakLeft > m_fxChannels[_ch]->m_peakLeft )
			{
				m_fxChannels[_ch]->m_peakLeft = peakLeft;
			}
			if( peakRight > m_fxChannels[_ch]->m_peakRight )
			{
				m_fxChannels[_ch]->m_peakRight = peakRight;
			}
>>>>>>> 4b5b0fa4
		}
	}

	return false;
}


// how much does fromChannel send its output to the input of toChannel?
FloatModel * FxMixer::channelSendModel(fx_ch_t fromChannel, fx_ch_t toChannel)
{
	FxChannel * from = m_fxChannels[fromChannel];
	for(int i=0; i<from->m_sends.size(); ++i){
		if( from->m_sends[i] == toChannel )
			return from->m_sendAmount[i];
	}
	return NULL;
}



void FxMixer::mixToChannel( const sampleFrame * _buf, fx_ch_t _ch )
{
	// SMF: it seems like here the track-channels are mixed in... but from where
	//			is this called and when and why...?!?
	//
	//			OK, found it (git grep is your friend...): This is the next part,
	//			where there is a mix between push and pull model inside the core, as
	//			the audio-tracks *push* their data into the fx-channels hopefully just
	//			before the Mixer-Channels are processed... Sorry to say this: but this
	//			took me senseless hours to find out and is silly, too...

	if( m_fxChannels[_ch]->m_muteModel.value() == false )
	{
		m_fxChannels[_ch]->m_lock.lock();
		MixHelpers::add( m_fxChannels[_ch]->m_buffer, _buf, engine::mixer()->framesPerPeriod() );
		m_fxChannels[_ch]->m_lock.unlock();
	}
}




void FxMixer::prepareMasterMix()
{
	engine::mixer()->clearAudioBuffer( m_fxChannels[0]->m_buffer,
					engine::mixer()->framesPerPeriod() );
}



void FxMixer::addChannelLeaf( int _ch, sampleFrame * _buf )
{
	FxChannel * thisCh = m_fxChannels[_ch];

	// if we're muted or this channel is seen already, discount it
	if( thisCh->m_queued )
	{
		return;
	}

	foreach( const int senderIndex, thisCh->m_receives )
	{
		addChannelLeaf( senderIndex, _buf );
	}

	// add this channel to job list
	thisCh->m_queued = true;
	MixerWorkerThread::addJob( thisCh );
}



void FxMixer::masterMix( sampleFrame * _buf )
{
	const int fpp = engine::mixer()->framesPerPeriod();

	// recursively loop through channel dependency chain
	// and add all channels to job list that have no dependencies
	// when the channel completes it will check its parent to see if it needs
	// to be processed.
	MixerWorkerThread::resetJobQueue( MixerWorkerThread::JobQueue::Dynamic );
	addChannelLeaf( 0, _buf );
	while( m_fxChannels[0]->state() != ThreadableJob::Done )
	{
		MixerWorkerThread::startAndWaitForJobs();
	}
	//m_fxChannels[0]->doProcessing( NULL );

	const float v = m_fxChannels[0]->m_volumeModel.value();
	MixHelpers::addMultiplied( _buf, m_fxChannels[0]->m_buffer, v, fpp );

	m_fxChannels[0]->m_peakLeft *= engine::mixer()->masterGain();
	m_fxChannels[0]->m_peakRight *= engine::mixer()->masterGain();

	// clear all channel buffers and
	// reset channel process state
	for( int i = 0; i < numChannels(); ++i)
	{
		engine::mixer()->clearAudioBuffer( m_fxChannels[i]->m_buffer, engine::mixer()->framesPerPeriod() );
		m_fxChannels[i]->reset();
		m_fxChannels[i]->m_queued = false;
	}
}




void FxMixer::clear()
{
	while( m_fxChannels.size() > 1 )
	{
		deleteChannel(1);
	}

	clearChannel(0);
}



void FxMixer::clearChannel(fx_ch_t index)
{
	FxChannel * ch = m_fxChannels[index];
	ch->m_fxChain.clear();
	ch->m_volumeModel.setValue( 1.0f );
	ch->m_muteModel.setValue( false );
	ch->m_name = ( index == 0 ) ? tr( "Master" ) : tr( "FX %1" ).arg( index );
	ch->m_volumeModel.setDisplayName(ch->m_name );

	// send only to master
	if( index > 0)
	{
		// delete existing sends
		for( int i=0; i<ch->m_sends.size(); ++i)
		{
			deleteChannelSend(index, ch->m_sends[i]);
		}

		// add send to master
		createChannelSend(index, 0);
	}

	// delete receives
	for( int i=0; i<ch->m_receives.size(); ++i)
	{
		deleteChannelSend(ch->m_receives[i], index);
	}

}

void FxMixer::saveSettings( QDomDocument & _doc, QDomElement & _this )
{
	for( int i = 0; i < m_fxChannels.size(); ++i )
	{
		FxChannel * ch = m_fxChannels[i];

		QDomElement fxch = _doc.createElement( QString( "fxchannel" ) );
		_this.appendChild( fxch );

		ch->m_fxChain.saveState( _doc, fxch );
		ch->m_volumeModel.saveSettings( _doc, fxch, "volume" );
		ch->m_muteModel.saveSettings( _doc, fxch, "muted" );
		fxch.setAttribute( "num", i );
		fxch.setAttribute( "name", ch->m_name );

		// add the channel sends
		for( int si = 0; si < ch->m_sends.size(); ++si )
		{
			QDomElement sendsDom = _doc.createElement( QString( "send" ) );
			fxch.appendChild( sendsDom );

			sendsDom.setAttribute( "channel", ch->m_sends[si] );
			ch->m_sendAmount[si]->saveSettings( _doc, sendsDom, "amount");
		}
	}
}

// make sure we have at least num channels
void FxMixer::allocateChannelsTo(int num)
{
	while( num > m_fxChannels.size() - 1 )
	{
		createChannel();

		// delete the default send to master
		deleteChannelSend(m_fxChannels.size()-1, 0);
	}
}


void FxMixer::loadSettings( const QDomElement & _this )
{
	clear();
	QDomNode node = _this.firstChild();
	bool thereIsASend = false;

	while( ! node.isNull() )
	{
		QDomElement fxch = node.toElement();

		// index of the channel we are about to load
		int num = fxch.attribute( "num" ).toInt();

		// allocate enough channels
		allocateChannelsTo( num );

		m_fxChannels[num]->m_volumeModel.loadSettings( fxch, "volume" );
		m_fxChannels[num]->m_muteModel.loadSettings( fxch, "muted" );
		m_fxChannels[num]->m_name = fxch.attribute( "name" );

		m_fxChannels[num]->m_fxChain.restoreState( fxch.firstChildElement(
			m_fxChannels[num]->m_fxChain.nodeName() ) );

		// mixer sends
		QDomNodeList chData = fxch.childNodes();
		for( unsigned int i=0; i<chData.length(); ++i )
		{
			QDomElement chDataItem = chData.at(i).toElement();
			if( chDataItem.nodeName() == QString( "send" ) )
			{
				thereIsASend = true;
				int sendTo = chDataItem.attribute( "channel" ).toInt();
				allocateChannelsTo( sendTo) ;
				float amount = chDataItem.attribute( "amount" ).toFloat();
				createChannelSend( num, sendTo, amount );
			}
		}



		node = node.nextSibling();
	}

	// check for old format. 65 fx channels and no explicit sends.
	if( ! thereIsASend && m_fxChannels.size() == 65 ) {
		// create a send from every channel into master
		for( int i=1; i<m_fxChannels.size(); ++i )
		{
			createChannelSend(i, 0);
		}
	}

	emit dataChanged();
}

<|MERGE_RESOLUTION|>--- conflicted
+++ resolved
@@ -121,8 +121,8 @@
 	{
 		m_fxChain.startRunning();
 		m_stillRunning = m_fxChain.processAudioBuffer( _buf, fpp );
-		m_peakLeft = engine::mixer()->peakValueLeft( _buf, fpp ) * v;
-		m_peakRight = engine::mixer()->peakValueRight( _buf, fpp ) * v;
+		m_peakLeft = qMax( m_peakLeft, engine::mixer()->peakValueLeft( _buf, fpp ) * v );
+		m_peakRight = qMax( m_peakRight, engine::mixer()->peakValueRight( _buf, fpp ) * v );
 	}
 }
 
@@ -387,23 +387,7 @@
 	{
 		if( isInfiniteLoop( sendFrom, m_fxChannels[sendTo]->m_sends[i] ) )
 		{
-<<<<<<< HEAD
 			return true;
-=======
-			m_fxChannels[_ch]->m_fxChain.startRunning();
-			m_fxChannels[_ch]->m_stillRunning = m_fxChannels[_ch]->m_fxChain.processAudioBuffer( _buf, f );
-			float peakLeft = engine::mixer()->peakValueLeft( _buf, f ) * m_fxChannels[_ch]->m_volumeModel.value();
-			float peakRight = engine::mixer()->peakValueRight( _buf, f ) * m_fxChannels[_ch]->m_volumeModel.value();
-
-			if( peakLeft > m_fxChannels[_ch]->m_peakLeft )
-			{
-				m_fxChannels[_ch]->m_peakLeft = peakLeft;
-			}
-			if( peakRight > m_fxChannels[_ch]->m_peakRight )
-			{
-				m_fxChannels[_ch]->m_peakRight = peakRight;
-			}
->>>>>>> 4b5b0fa4
 		}
 	}
 
