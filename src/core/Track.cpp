/*
 * Track.cpp - implementation of classes concerning tracks -> necessary for
 *             all track-like objects (beat/bassline, sample-track...)
 *
 * Copyright (c) 2004-2014 Tobias Doerffel <tobydox/at/users.sourceforge.net>
 *
 * This file is part of LMMS - https://lmms.io
 *
 * This program is free software; you can redistribute it and/or
 * modify it under the terms of the GNU General Public
 * License as published by the Free Software Foundation; either
 * version 2 of the License, or (at your option) any later version.
 *
 * This program is distributed in the hope that it will be useful,
 * but WITHOUT ANY WARRANTY; without even the implied warranty of
 * MERCHANTABILITY or FITNESS FOR A PARTICULAR PURPOSE.  See the GNU
 * General Public License for more details.
 *
 * You should have received a copy of the GNU General Public
 * License along with this program (see COPYING); if not, write to the
 * Free Software Foundation, Inc., 51 Franklin Street, Fifth Floor,
 * Boston, MA 02110-1301 USA.
 *
 */

/** \file Track.cpp
 *  \brief All classes concerning tracks and track-like objects
 */

/*
 * \mainpage Track classes
 *
 * \section introduction Introduction
 *
 * \todo fill this out
 */

#include "Track.h"

#include <assert.h>

#include <QLayout>
#include <QMenu>
#include <QMouseEvent>
#include <QPainter>
#include <QStyleOption>


#include "AutomationPattern.h"
#include "AutomationTrack.h"
#include "AutomationEditor.h"
#include "BBEditor.h"
#include "BBTrack.h"
#include "BBTrackContainer.h"
#include "ConfigManager.h"
#include "Clipboard.h"
#include "embed.h"
#include "Engine.h"
#include "GuiApplication.h"
#include "FxMixerView.h"
#include "gui_templates.h"
#include "MainWindow.h"
#include "Mixer.h"
#include "ProjectJournal.h"
#include "SampleTrack.h"
#include "Song.h"
#include "SongEditor.h"
#include "StringPairDrag.h"
#include "TextFloat.h"


/*! The width of the resize grip in pixels
 */
const int RESIZE_GRIP_WIDTH = 4;


/*! A pointer for that text bubble used when moving segments, etc.
 *
 * In a number of situations, LMMS displays a floating text bubble
 * beside the cursor as you move or resize elements of a track about.
 * This pointer keeps track of it, as you only ever need one at a time.
 */
TextFloat * TrackContentObjectView::s_textFloat = NULL;


// ===========================================================================
// TrackContentObject
// ===========================================================================
/*! \brief Create a new TrackContentObject
 *
 *  Creates a new track content object for the given track.
 *
 * \param _track The track that will contain the new object
 */
TrackContentObject::TrackContentObject( Track * track ) :
	Model( track ),
	m_track( track ),
	m_name( QString::null ),
	m_startPosition(),
	m_length(),
	m_mutedModel( false, this, tr( "Mute" ) ),
	m_selectViewOnCreate( false )
{
	if( getTrack() )
	{
		getTrack()->addTCO( this );
	}
	setJournalling( false );
	movePosition( 0 );
	changeLength( 0 );
	setJournalling( true );
}




/*! \brief Destroy a TrackContentObject
 *
 *  Destroys the given track content object.
 *
 */
TrackContentObject::~TrackContentObject()
{
	emit destroyedTCO();

	if( getTrack() )
	{
		getTrack()->removeTCO( this );
	}
}




/*! \brief Move this TrackContentObject's position in time
 *
 *  If the track content object has moved, update its position.  We
 *  also add a journal entry for undo and update the display.
 *
 * \param _pos The new position of the track content object.
 */
void TrackContentObject::movePosition( const MidiTime & pos )
{
	if( m_startPosition != pos )
	{
		m_startPosition = pos;
		Engine::getSong()->updateLength();
		emit positionChanged();
	}
}




/*! \brief Change the length of this TrackContentObject
 *
 *  If the track content object's length has chaanged, update it.  We
 *  also add a journal entry for undo and update the display.
 *
 * \param _length The new length of the track content object.
 */
void TrackContentObject::changeLength( const MidiTime & length )
{
	m_length = length;
	Engine::getSong()->updateLength();
	emit lengthChanged();
}




bool TrackContentObject::comparePosition(const TrackContentObject *a, const TrackContentObject *b)
{
	return a->startPosition() < b->startPosition();
}




/*! \brief Copy this TrackContentObject to the clipboard.
 *
 *  Copies this track content object to the clipboard.
 */
void TrackContentObject::copy()
{
	Clipboard::copy( this );
}




/*! \brief Pastes this TrackContentObject into a track.
 *
 *  Pastes this track content object into a track.
 *
 * \param _je The journal entry to undo
 */
void TrackContentObject::paste()
{
	if( Clipboard::getContent( nodeName() ) != NULL )
	{
		const MidiTime pos = startPosition();
		restoreState( *( Clipboard::getContent( nodeName() ) ) );
		movePosition( pos );
	}
	AutomationPattern::resolveAllIDs();
	GuiApplication::instance()->automationEditor()->m_editor->updateAfterPatternChange();
}




/*! \brief Mutes this TrackContentObject
 *
 *  Restore the previous state of this track content object.  This will
 *  restore the position or the length of the track content object
 *  depending on what was changed.
 *
 * \param _je The journal entry to undo
 */
void TrackContentObject::toggleMute()
{
	m_mutedModel.setValue( !m_mutedModel.value() );
	emit dataChanged();
}




MidiTime TrackContentObject::startTimeOffset() const
{
	return m_startTimeOffset;
}




void TrackContentObject::setStartTimeOffset( const MidiTime &startTimeOffset )
{
	m_startTimeOffset = startTimeOffset;
}







// ===========================================================================
// trackContentObjectView
// ===========================================================================
/*! \brief Create a new trackContentObjectView
 *
 *  Creates a new track content object view for the given
 *  track content object in the given track view.
 *
 * \param _tco The track content object to be displayed
 * \param _tv  The track view that will contain the new object
 */
TrackContentObjectView::TrackContentObjectView( TrackContentObject * tco,
							TrackView * tv ) :
	selectableObject( tv->getTrackContentWidget() ),
	ModelView( NULL, this ),
	m_tco( tco ),
	m_trackView( tv ),
	m_action( NoAction ),
	m_initialMousePos( QPoint( 0, 0 ) ),
	m_initialMouseGlobalPos( QPoint( 0, 0 ) ),
	m_hint( NULL ),
	m_mutedColor( 0, 0, 0 ),
	m_mutedBackgroundColor( 0, 0, 0 ),
	m_selectedColor( 0, 0, 0 ),
	m_textColor( 0, 0, 0 ),
	m_textShadowColor( 0, 0, 0 ),
	m_BBPatternBackground( 0, 0, 0 ),
	m_gradient( true ),
	m_needsUpdate( true )
{
	if( s_textFloat == NULL )
	{
		s_textFloat = new TextFloat;
		s_textFloat->setPixmap( embed::getIconPixmap( "clock" ) );
	}

	setAttribute( Qt::WA_OpaquePaintEvent, true );
	setAttribute( Qt::WA_DeleteOnClose, true );
	setFocusPolicy( Qt::StrongFocus );
	setCursor( QCursor( embed::getIconPixmap( "hand" ), 3, 3 ) );
	move( 0, 0 );
	show();

	setFixedHeight( tv->getTrackContentWidget()->height() - 1);
	setAcceptDrops( true );
	setMouseTracking( true );

	connect( m_tco, SIGNAL( lengthChanged() ),
			this, SLOT( updateLength() ) );
	connect( gui->songEditor()->m_editor->zoomingModel(), SIGNAL( dataChanged() ), this, SLOT( updateLength() ) );
	connect( m_tco, SIGNAL( positionChanged() ),
			this, SLOT( updatePosition() ) );
	connect( m_tco, SIGNAL( destroyedTCO() ), this, SLOT( close() ) );
	setModel( m_tco );

	m_trackView->getTrackContentWidget()->addTCOView( this );
	updateLength();
	updatePosition();
}




/*! \brief Destroy a trackContentObjectView
 *
 *  Destroys the given track content object view.
 *
 */
TrackContentObjectView::~TrackContentObjectView()
{
	delete m_hint;
	// we have to give our track-container the focus because otherwise the
	// op-buttons of our track-widgets could become focus and when the user
	// presses space for playing song, just one of these buttons is pressed
	// which results in unwanted effects
	m_trackView->trackContainerView()->setFocus();
}


/*! \brief Update a TrackContentObjectView
 *
 *  TCO's get drawn only when needed, 
 *  and when a TCO is updated, 
 *  it needs to be redrawn.
 *
 */
void TrackContentObjectView::update()
{
	if( fixedTCOs() )
	{
		updateLength();
	}
	m_needsUpdate = true;
	selectableObject::update();
}



/*! \brief Does this trackContentObjectView have a fixed TCO?
 *
 *  Returns whether the containing trackView has fixed
 *  TCOs.
 *
 * \todo What the hell is a TCO here - track content object?  And in
 *  what circumstance are they fixed?
 */
bool TrackContentObjectView::fixedTCOs()
{
	return m_trackView->trackContainerView()->fixedTCOs();
}



// qproperty access functions, to be inherited & used by TCOviews
//! \brief CSS theming qproperty access method
QColor TrackContentObjectView::mutedColor() const
{ return m_mutedColor; }

QColor TrackContentObjectView::mutedBackgroundColor() const
{ return m_mutedBackgroundColor; }

QColor TrackContentObjectView::selectedColor() const
{ return m_selectedColor; }

QColor TrackContentObjectView::textColor() const
{ return m_textColor; }

QColor TrackContentObjectView::textBackgroundColor() const
{
	return m_textBackgroundColor;
}

QColor TrackContentObjectView::textShadowColor() const
{ return m_textShadowColor; }

QColor TrackContentObjectView::BBPatternBackground() const
{ return m_BBPatternBackground; }

bool TrackContentObjectView::gradient() const
{ return m_gradient; }

//! \brief CSS theming qproperty access method
void TrackContentObjectView::setMutedColor( const QColor & c )
{ m_mutedColor = QColor( c ); }

void TrackContentObjectView::setMutedBackgroundColor( const QColor & c )
{ m_mutedBackgroundColor = QColor( c ); }

void TrackContentObjectView::setSelectedColor( const QColor & c )
{ m_selectedColor = QColor( c ); }

void TrackContentObjectView::setTextColor( const QColor & c )
{ m_textColor = QColor( c ); }

void TrackContentObjectView::setTextBackgroundColor( const QColor & c )
{
	m_textBackgroundColor = c;
}

void TrackContentObjectView::setTextShadowColor( const QColor & c )
{ m_textShadowColor = QColor( c ); }

void TrackContentObjectView::setBBPatternBackground( const QColor & c )
{ m_BBPatternBackground = QColor( c ); }

void TrackContentObjectView::setGradient( const bool & b )
{ m_gradient = b; }

// access needsUpdate member variable
bool TrackContentObjectView::needsUpdate()
{ return m_needsUpdate; }
void TrackContentObjectView::setNeedsUpdate( bool b )
{ m_needsUpdate = b; }

/*! \brief Close a trackContentObjectView
 *
 *  Closes a track content object view by asking the track
 *  view to remove us and then asking the QWidget to close us.
 *
 * \return Boolean state of whether the QWidget was able to close.
 */
bool TrackContentObjectView::close()
{
	m_trackView->getTrackContentWidget()->removeTCOView( this );
	return QWidget::close();
}




/*! \brief Removes a trackContentObjectView from its track view.
 *
 *  Like the close() method, this asks the track view to remove this
 *  track content object view.  However, the track content object is
 *  scheduled for later deletion rather than closed immediately.
 *
 */
void TrackContentObjectView::remove()
{
	m_trackView->getTrack()->addJournalCheckPoint();

	// delete ourself
	close();
	m_tco->deleteLater();
}




/*! \brief Cut this trackContentObjectView from its track to the clipboard.
 *
 *  Perform the 'cut' action of the clipboard - copies the track content
 *  object to the clipboard and then removes it from the track.
 */
void TrackContentObjectView::cut()
{
	m_tco->copy();
	remove();
}




/*! \brief Updates a trackContentObjectView's length
 *
 *  If this track content object view has a fixed TCO, then we must
 *  keep the width of our parent.  Otherwise, calculate our width from
 *  the track content object's length in pixels adding in the border.
 *
 */
void TrackContentObjectView::updateLength()
{
	if( fixedTCOs() )
	{
		setFixedWidth( parentWidget()->width() );
	}
	else
	{
		setFixedWidth(
		static_cast<int>( m_tco->length() * pixelsPerTact() /
					MidiTime::ticksPerTact() ) + 1 /*+
						TCO_BORDER_WIDTH * 2-1*/ );
	}
	m_trackView->trackContainerView()->update();
}




/*! \brief Updates a trackContentObjectView's position.
 *
 *  Ask our track view to change our position.  Then make sure that the
 *  track view is updated in case this position has changed the track
 *  view's length.
 *
 */
void TrackContentObjectView::updatePosition()
{
	m_trackView->getTrackContentWidget()->changePosition();
	// moving a TCO can result in change of song-length etc.,
	// therefore we update the track-container
	m_trackView->trackContainerView()->update();
}



/*! \brief Change the trackContentObjectView's display when something
 *  being dragged enters it.
 *
 *  We need to notify Qt to change our display if something being
 *  dragged has entered our 'airspace'.
 *
 * \param dee The QDragEnterEvent to watch.
 */
void TrackContentObjectView::dragEnterEvent( QDragEnterEvent * dee )
{
	TrackContentWidget * tcw = getTrackView()->getTrackContentWidget();
	MidiTime tcoPos = MidiTime( m_tco->startPosition().getTact(), 0 );
	if( tcw->canPasteSelection( tcoPos, dee->mimeData() ) == false )
	{
		dee->ignore();
	}
	else
	{
		StringPairDrag::processDragEnterEvent( dee, "tco_" +
					QString::number( m_tco->getTrack()->type() ) );
	}
}




/*! \brief Handle something being dropped on this trackContentObjectView.
 *
 *  When something has been dropped on this trackContentObjectView, and
 *  it's a track content object, then use an instance of our dataFile reader
 *  to take the xml of the track content object and turn it into something
 *  we can write over our current state.
 *
 * \param de The QDropEvent to handle.
 */
void TrackContentObjectView::dropEvent( QDropEvent * de )
{
	QString type = StringPairDrag::decodeKey( de );
	QString value = StringPairDrag::decodeValue( de );

	// Track must be the same type to paste into
	if( type != ( "tco_" + QString::number( m_tco->getTrack()->type() ) ) )
	{
		return;
	}

	// Defer to rubberband paste if we're in that mode
	if( m_trackView->trackContainerView()->allowRubberband() == true )
	{
		TrackContentWidget * tcw = getTrackView()->getTrackContentWidget();
		MidiTime tcoPos = MidiTime( m_tco->startPosition().getTact(), 0 );
		if( tcw->pasteSelection( tcoPos, de ) == true )
		{
			de->accept();
		}
		return;
	}

	// Don't allow pasting a tco into itself.
	QObject* qwSource = de->source();
	if( qwSource != NULL &&
	    dynamic_cast<TrackContentObjectView *>( qwSource ) == this )
	{
		return;
	}

	// Copy state into existing tco
	DataFile dataFile( value.toUtf8() );
	MidiTime pos = m_tco->startPosition();
	QDomElement tcos = dataFile.content().firstChildElement( "tcos" );
	m_tco->restoreState( tcos.firstChildElement().firstChildElement() );
	m_tco->movePosition( pos );
	AutomationPattern::resolveAllIDs();
	de->accept();
}




/*! \brief Handle a dragged selection leaving our 'airspace'.
 *
 * \param e The QEvent to watch.
 */
void TrackContentObjectView::leaveEvent( QEvent * e )
{
	while( QApplication::overrideCursor() != NULL )
	{
		QApplication::restoreOverrideCursor();
	}
	if( e != NULL )
	{
		QWidget::leaveEvent( e );
	}
}

/*! \brief Create a DataFile suitable for copying multiple trackContentObjects.
 *
 *	trackContentObjects in the vector are written to the "tcos" node in the
 *  DataFile.  The trackContentObjectView's initial mouse position is written
 *  to the "initialMouseX" node in the DataFile.  When dropped on a track,
 *  this is used to create copies of the TCOs.
 *
 * \param tcos The trackContectObjects to save in a DataFile
 */
DataFile TrackContentObjectView::createTCODataFiles(
    				const QVector<TrackContentObjectView *> & tcoViews) const
{
	Track * t = m_trackView->getTrack();
	TrackContainer * tc = t->trackContainer();
	DataFile dataFile( DataFile::DragNDropData );
	QDomElement tcoParent = dataFile.createElement( "tcos" );

	typedef QVector<TrackContentObjectView *> tcoViewVector;
	for( tcoViewVector::const_iterator it = tcoViews.begin();
			it != tcoViews.end(); ++it )
	{
		// Insert into the dom under the "tcos" element
		int trackIndex = tc->tracks().indexOf( ( *it )->m_trackView->getTrack() );
		QDomElement tcoElement = dataFile.createElement( "tco" );
		tcoElement.setAttribute( "trackIndex", trackIndex );
		( *it )->m_tco->saveState( dataFile, tcoElement );
		tcoParent.appendChild( tcoElement );
	}

	dataFile.content().appendChild( tcoParent );

	// Add extra metadata needed for calculations later
	int initialTrackIndex = tc->tracks().indexOf( t );
	if( initialTrackIndex < 0 )
	{
		printf("Failed to find selected track in the TrackContainer.\n");
		return dataFile;
	}
	QDomElement metadata = dataFile.createElement( "copyMetadata" );
	// initialTrackIndex is the index of the track that was touched
	metadata.setAttribute( "initialTrackIndex", initialTrackIndex );
	// grabbedTCOPos is the pos of the tact containing the TCO we grabbed
	metadata.setAttribute( "grabbedTCOPos", m_tco->startPosition() );

	dataFile.content().appendChild( metadata );

	return dataFile;
}

void TrackContentObjectView::paintTextLabel(QString const & text, QPainter & painter)
{
	if (text.trimmed() == "")
	{
		return;
	}

	painter.setRenderHint( QPainter::TextAntialiasing );

	QFont labelFont = this->font();
	labelFont.setHintingPreference( QFont::PreferFullHinting );
	painter.setFont( labelFont );

	const int textTop = TCO_BORDER_WIDTH + 1;
	const int textLeft = TCO_BORDER_WIDTH + 3;

	QFontMetrics fontMetrics(labelFont);
	QString elidedPatternName = fontMetrics.elidedText(text, Qt::ElideMiddle, width() - 2 * textLeft);

	if (elidedPatternName.length() < 2)
	{
		elidedPatternName = text.trimmed();
	}

	painter.fillRect(QRect(0, 0, width(), fontMetrics.height() + 2 * textTop), textBackgroundColor());

	int const finalTextTop = textTop + fontMetrics.ascent();
	painter.setPen(textShadowColor());
	painter.drawText( textLeft + 1, finalTextTop + 1, elidedPatternName );
	painter.setPen( textColor() );
	painter.drawText( textLeft, finalTextTop, elidedPatternName );
}

/*! \brief Handle a mouse press on this trackContentObjectView.
 *
 *  Handles the various ways in which a trackContentObjectView can be
 *  used with a click of a mouse button.
 *
 *  * If our container supports rubber band selection then handle
 *    selection events.
 *  * or if shift-left button, add this object to the selection
 *  * or if ctrl-left button, start a drag-copy event
 *  * or if just plain left button, resize if we're resizeable
 *  * or if ctrl-middle button, mute the track content object
 *  * or if middle button, maybe delete the track content object.
 *
 * \param me The QMouseEvent to handle.
 */
void TrackContentObjectView::mousePressEvent( QMouseEvent * me )
{
	setInitialMousePos( me->pos() );
	if( !fixedTCOs() && me->button() == Qt::LeftButton )
	{
		if( me->modifiers() & Qt::ControlModifier )
		{
			if( isSelected() )
			{
				m_action = CopySelection;
			}
			else
			{
				m_action = ToggleSelected;
			}
		}
		else if( !me->modifiers() )
		{
			if( isSelected() )
			{
				m_action = MoveSelection;
			}
			else
			{
				gui->songEditor()->m_editor->selectAllTcos( false );
				m_tco->addJournalCheckPoint();

				// move or resize
				m_tco->setJournalling( false );

				setInitialMousePos( me->pos() );

				SampleTCO * sTco = dynamic_cast<SampleTCO*>( m_tco );
				if( me->x() < RESIZE_GRIP_WIDTH && sTco
						&& !m_tco->getAutoResize() )
				{
					m_action = ResizeLeft;
					m_oldTime = m_tco->startPosition();
					QCursor c( Qt::SizeHorCursor );
					QApplication::setOverrideCursor( c );
					s_textFloat->setTitle( tr( "Current length" ) );
				}
				else if( me->x() < width() - RESIZE_GRIP_WIDTH )
				{
					m_action = Move;
					m_oldTime = m_tco->startPosition();
					QCursor c( Qt::SizeAllCursor );
					QApplication::setOverrideCursor( c );
					s_textFloat->setTitle( tr( "Current position" ) );
				}
				else if( !m_tco->getAutoResize() )
				{
					m_action = Resize;
					m_oldTime = m_tco->length();
					QCursor c( Qt::SizeHorCursor );
					QApplication::setOverrideCursor( c );
					s_textFloat->setTitle( tr( "Current length" ) );
				}
				// s_textFloat->reparent( this );
				// setup text-float as if TCO was already moved/resized
				mouseMoveEvent( me );
				s_textFloat->show();
			}

<<<<<<< HEAD
=======
		if( me->x() < width() - RESIZE_GRIP_WIDTH )
		{
			m_action = Move;
			QCursor c( Qt::SizeAllCursor );
			QApplication::setOverrideCursor( c );
			delete m_hint;
			m_hint = TextFloat::displayMessage( tr( "Hint" ),
					tr( "Press <%1> and drag to make "
							"a copy." ).arg(
								#ifdef LMMS_BUILD_APPLE
								"⌘"),
								#else
								"Ctrl"),
								#endif
					embed::getIconPixmap( "hint" ), 0 );
			s_textFloat->setTitle( tr( "Current position" ) );
			s_textFloat->setText( QString( "%1:%2" ).
					arg( m_tco->startPosition().getTact() + 1 ).
					arg( m_tco->startPosition().getTicks() %
							MidiTime::ticksPerTact() ) );
			s_textFloat->moveGlobal( this, QPoint( width() + 2, height() + 2 ) );
		}
		else if( !m_tco->getAutoResize() )
		{
			m_action = Resize;
			QCursor c( Qt::SizeHorCursor );
			QApplication::setOverrideCursor( c );
>>>>>>> 08573fc9
			delete m_hint;
			QString hint = m_action == Move || m_action == MoveSelection
						? tr( "Press <%1> and drag to make a copy." )
						: tr( "Press <%1> for free resizing." );
			m_hint = TextFloat::displayMessage( tr( "Hint" ), hint.arg(
								#ifdef LMMS_BUILD_APPLE
								"⌘"),
								#else
								"Ctrl"),
								#endif
					embed::getIconPixmap( "hint" ), 0 );
			s_textFloat->setTitle( tr( "Current length" ) );
			s_textFloat->setText( tr( "%1:%2 (%3:%4 to %5:%6)" ).
					arg( m_tco->length().getTact() ).
					arg( m_tco->length().getTicks() %
							MidiTime::ticksPerTact() ).
					arg( m_tco->startPosition().getTact() + 1 ).
					arg( m_tco->startPosition().getTicks() %
							MidiTime::ticksPerTact() ).
					arg( m_tco->endPosition().getTact() + 1 ).
					arg( m_tco->endPosition().getTicks() %
							MidiTime::ticksPerTact() ) );
			s_textFloat->moveGlobal( this, QPoint( width() + 2, height() + 2) );
		}
<<<<<<< HEAD
=======
//		s_textFloat->reparent( this );
		s_textFloat->show();
>>>>>>> 08573fc9
	}
	else if( me->button() == Qt::RightButton )
	{
		if( me->modifiers() & Qt::ControlModifier )
		{
			m_tco->toggleMute();
		}
		else if( me->modifiers() & Qt::ShiftModifier && !fixedTCOs() )
		{
			remove();
		}
	}
	else if( me->button() == Qt::MidButton )
	{
		if( me->modifiers() & Qt::ControlModifier )
		{
			m_tco->toggleMute();
		}
		else if( !fixedTCOs() )
		{
			remove();
		}
	}
}




/*! \brief Handle a mouse movement (drag) on this trackContentObjectView.
 *
 *  Handles the various ways in which a trackContentObjectView can be
 *  used with a mouse drag.
 *
 *  * If in move mode, move ourselves in the track,
 *  * or if in move-selection mode, move the entire selection,
 *  * or if in resize mode, resize ourselves,
 *  * otherwise ???
 *
 * \param me The QMouseEvent to handle.
 * \todo what does the final else case do here?
 */
void TrackContentObjectView::mouseMoveEvent( QMouseEvent * me )
{
	if( m_action == CopySelection || m_action == ToggleSelected )
	{
		if( mouseMovedDistance( me, 2 ) == true )
		{
			QVector<TrackContentObjectView *> tcoViews;
			if( m_action == CopySelection )
			{
				// Collect all selected TCOs
				QVector<selectableObject *> so =
					m_trackView->trackContainerView()->selectedObjects();
				for( auto it = so.begin(); it != so.end(); ++it )
				{
					TrackContentObjectView * tcov =
						dynamic_cast<TrackContentObjectView *>( *it );
					if( tcov != NULL )
					{
						tcoViews.push_back( tcov );
					}
				}
			}
			else
			{
				gui->songEditor()->m_editor->selectAllTcos( false );
				tcoViews.push_back( this );
			}
			// Clear the action here because mouseReleaseEvent will not get
			// triggered once we go into drag.
			m_action = NoAction;

			// Write the TCOs to the DataFile for copying
			DataFile dataFile = createTCODataFiles( tcoViews );

			// TODO -- thumbnail for all selected
			QPixmap thumbnail = QPixmap::grabWidget( this ).scaled(
				128, 128,
				Qt::KeepAspectRatio,
				Qt::SmoothTransformation );
			new StringPairDrag( QString( "tco_%1" ).arg(
								m_tco->getTrack()->type() ),
								dataFile.toString(), thumbnail, this );
		}
	}

	if( me->modifiers() & Qt::ControlModifier )
	{
		delete m_hint;
		m_hint = NULL;
	}

	const float ppt = m_trackView->trackContainerView()->pixelsPerTact();
	if( m_action == Move )
	{
		const int x = mapToParent( me->pos() ).x() - m_initialMousePos.x();
		MidiTime t = qMax( 0, (int)
			m_trackView->trackContainerView()->currentPosition()+
				static_cast<int>( x * MidiTime::ticksPerTact() /
									ppt ) );
		if( ! ( me->modifiers() & Qt::ControlModifier )
		   && me->button() == Qt::NoButton )
		{
			t = t.toNearestTact();
		}
		m_tco->movePosition( t );
		m_trackView->getTrackContentWidget()->changePosition();
		s_textFloat->setText( QString( "%1:%2" ).
				arg( m_tco->startPosition().getTact() + 1 ).
				arg( m_tco->startPosition().getTicks() %
						MidiTime::ticksPerTact() ) );
		s_textFloat->moveGlobal( this, QPoint( width() + 2, height() + 2 ) );
	}
	else if( m_action == MoveSelection )
	{
		const int dx = me->x() - m_initialMousePos.x();
		QVector<selectableObject *> so =
			m_trackView->trackContainerView()->selectedObjects();
		QVector<TrackContentObject *> tcos;
		MidiTime smallest_pos, t;
		// find out smallest position of all selected objects for not
		// moving an object before zero
		for( QVector<selectableObject *>::iterator it = so.begin();
							it != so.end(); ++it )
		{
			TrackContentObjectView * tcov =
				dynamic_cast<TrackContentObjectView *>( *it );
			if( tcov == NULL )
			{
				continue;
			}
			TrackContentObject * tco = tcov->m_tco;
			tcos.push_back( tco );
			smallest_pos = qMin<int>( smallest_pos,
					(int)tco->startPosition() +
				static_cast<int>( dx *
					MidiTime::ticksPerTact() / ppt ) );
		}
		for( QVector<TrackContentObject *>::iterator it = tcos.begin();
							it != tcos.end(); ++it )
		{
			t = ( *it )->startPosition() +
				static_cast<int>( dx *MidiTime::ticksPerTact() /
					 ppt )-smallest_pos;
			if( ! ( me->modifiers() & Qt::ControlModifier )
					   && me->button() == Qt::NoButton )
			{
				t = t.toNearestTact();
			}
			( *it )->movePosition( t );
		}
	}
	else if( m_action == Resize || m_action == ResizeLeft )
	{
		if( m_action == Resize )
		{
			MidiTime t = qMax( MidiTime::ticksPerTact() / 16, static_cast<int>( me->x() * MidiTime::ticksPerTact() / ppt ) );
			if( ! ( me->modifiers() & Qt::ControlModifier ) && me->button() == Qt::NoButton )
			{
				t = qMax<int>( MidiTime::ticksPerTact(), t.toNearestTact() );
			}
			m_tco->changeLength( t );
		}
		else
		{
			SampleTCO * sTco = dynamic_cast<SampleTCO*>( m_tco );
			if( sTco )
			{
				const int x = mapToParent( me->pos() ).x() - m_initialMousePos.x();

				MidiTime t = qMax( 0, (int)
								   m_trackView->trackContainerView()->currentPosition()+
								   static_cast<int>( x * MidiTime::ticksPerTact() /
													 ppt ) );
				if( ! ( me->modifiers() & Qt::ControlModifier )
						&& me->button() == Qt::NoButton )
				{
					t = t.toNearestTact();
				}
				MidiTime oldPos = m_tco->startPosition();
				if( m_tco->length() + ( oldPos - t ) >= MidiTime::ticksPerTact() )
				{
					m_tco->movePosition( t );
					m_trackView->getTrackContentWidget()->changePosition();
					m_tco->changeLength( m_tco->length() + ( oldPos - t ) );
					sTco->setStartTimeOffset( sTco->startTimeOffset() + ( oldPos - t ) );
				}
			}
		}
		s_textFloat->setText( tr( "%1:%2 (%3:%4 to %5:%6)" ).
				arg( m_tco->length().getTact() ).
				arg( m_tco->length().getTicks() %
						MidiTime::ticksPerTact() ).
				arg( m_tco->startPosition().getTact() + 1 ).
				arg( m_tco->startPosition().getTicks() %
						MidiTime::ticksPerTact() ).
				arg( m_tco->endPosition().getTact() + 1 ).
				arg( m_tco->endPosition().getTicks() %
						MidiTime::ticksPerTact() ) );
		s_textFloat->moveGlobal( this, QPoint( width() + 2, height() + 2) );
	}
	else
	{
		SampleTCO * sTco = dynamic_cast<SampleTCO*>( m_tco );
		if( ( me->x() > width() - RESIZE_GRIP_WIDTH && !me->buttons() && !m_tco->getAutoResize() )
		||  ( me->x() < RESIZE_GRIP_WIDTH && !me->buttons() && sTco && !m_tco->getAutoResize() ) )
		{
			if( QApplication::overrideCursor() != NULL &&
				QApplication::overrideCursor()->shape() !=
							Qt::SizeHorCursor )
			{
				while( QApplication::overrideCursor() != NULL )
				{
					QApplication::restoreOverrideCursor();
				}
			}
			QCursor c( Qt::SizeHorCursor );
			QApplication::setOverrideCursor( c );
		}
		else
		{
			leaveEvent( NULL );
		}
	}
}




/*! \brief Handle a mouse release on this trackContentObjectView.
 *
 *  If we're in move or resize mode, journal the change as appropriate.
 *  Then tidy up.
 *
 * \param me The QMouseEvent to handle.
 */
void TrackContentObjectView::mouseReleaseEvent( QMouseEvent * me )
{
	// If the CopySelection was chosen as the action due to mouse movement,
	// it will have been cleared.  At this point Toggle is the desired action.
	// An active StringPairDrag will prevent this method from being called,
	// so a real CopySelection would not have occurred.
	if( m_action == CopySelection ||
	    ( m_action == ToggleSelected && mouseMovedDistance( me, 2 ) == false ) )
	{
		setSelected( !isSelected() );
	}

	if( m_action == Move || m_action == Resize || m_action == ResizeLeft )
	{
		// TODO: Fix m_tco->setJournalling() consistency
		m_tco->setJournalling( true );
	}
	m_action = NoAction;
	delete m_hint;
	m_hint = NULL;
	s_textFloat->hide();
	leaveEvent( NULL );
	selectableObject::mouseReleaseEvent( me );
}




/*! \brief Set up the context menu for this trackContentObjectView.
 *
 *  Set up the various context menu events that can apply to a
 *  track content object view.
 *
 * \param cme The QContextMenuEvent to add the actions to.
 */
void TrackContentObjectView::contextMenuEvent( QContextMenuEvent * cme )
{
	if( cme->modifiers() )
	{
		return;
	}

	QMenu contextMenu( this );
	if( fixedTCOs() == false )
	{
		contextMenu.addAction( embed::getIconPixmap( "cancel" ),
					tr( "Delete (middle mousebutton)" ),
						this, SLOT( remove() ) );
		contextMenu.addSeparator();
		contextMenu.addAction( embed::getIconPixmap( "edit_cut" ),
					tr( "Cut" ), this, SLOT( cut() ) );
	}
	contextMenu.addAction( embed::getIconPixmap( "edit_copy" ),
					tr( "Copy" ), m_tco, SLOT( copy() ) );
	contextMenu.addAction( embed::getIconPixmap( "edit_paste" ),
					tr( "Paste" ), m_tco, SLOT( paste() ) );
	contextMenu.addSeparator();
	contextMenu.addAction( embed::getIconPixmap( "muted" ),
				tr( "Mute/unmute (<%1> + middle click)" ).arg(
					#ifdef LMMS_BUILD_APPLE
					"⌘"),
					#else
					"Ctrl"),
					#endif
						m_tco, SLOT( toggleMute() ) );
	constructContextMenu( &contextMenu );

	contextMenu.exec( QCursor::pos() );
}





/*! \brief How many pixels a tact (bar) takes for this trackContentObjectView.
 *
 * \return the number of pixels per tact (bar).
 */
float TrackContentObjectView::pixelsPerTact()
{
	return m_trackView->trackContainerView()->pixelsPerTact();
}




/*! \brief Detect whether the mouse moved more than n pixels on screen.
 *
 * \param _me The QMouseEvent.
 * \param distance The threshold distance that the mouse has moved to return true.
 */
bool TrackContentObjectView::mouseMovedDistance( QMouseEvent * me, int distance )
{
	QPoint dPos = mapToGlobal( me->pos() ) - m_initialMouseGlobalPos;
	const int pixelsMoved = dPos.manhattanLength();
	return ( pixelsMoved > distance || pixelsMoved < -distance );
}




// ===========================================================================
// trackContentWidget
// ===========================================================================
/*! \brief Create a new trackContentWidget
 *
 *  Creates a new track content widget for the given track.
 *  The content widget comprises the 'grip bar' and the 'tools' button
 *  for the track's context menu.
 *
 * \param parent The parent track.
 */
TrackContentWidget::TrackContentWidget( TrackView * parent ) :
	QWidget( parent ),
	m_trackView( parent ),
	m_darkerColor( Qt::SolidPattern ),
	m_lighterColor( Qt::SolidPattern ),
	m_gridColor( Qt::SolidPattern ),
	m_embossColor( Qt::SolidPattern )
{
	setAcceptDrops( true );

	connect( parent->trackContainerView(),
			SIGNAL( positionChanged( const MidiTime & ) ),
			this, SLOT( changePosition( const MidiTime & ) ) );

	setStyle( QApplication::style() );

	updateBackground();
}




/*! \brief Destroy this trackContentWidget
 *
 *  Destroys the trackContentWidget.
 */
TrackContentWidget::~TrackContentWidget()
{
}




void TrackContentWidget::updateBackground()
{
	const int tactsPerBar = 4;
	const TrackContainerView * tcv = m_trackView->trackContainerView();

	// Assume even-pixels-per-tact. Makes sense, should be like this anyways
	int ppt = static_cast<int>( tcv->pixelsPerTact() );

	int w = ppt * tactsPerBar;
	int h = height();
	m_background = QPixmap( w * 2, height() );
	QPainter pmp( &m_background );

	pmp.fillRect( 0, 0, w, h, darkerColor() );
	pmp.fillRect( w, 0, w , h, lighterColor() );

	// draw lines
	// vertical lines
	pmp.setPen( QPen( gridColor(), 1 ) );	
	for( float x = 0; x < w * 2; x += ppt )
	{
		pmp.drawLine( QLineF( x, 0.0, x, h ) );
	}

	pmp.setPen( QPen( embossColor(), 1 ) );
	for( float x = 1.0; x < w * 2; x += ppt )
	{
		pmp.drawLine( QLineF( x, 0.0, x, h ) );
	}
	
	// horizontal line
	pmp.setPen( QPen( gridColor(), 1 ) );	
	pmp.drawLine( 0, h-1, w*2, h-1 );

	pmp.end();

	// Force redraw
	update();
}




/*! \brief Adds a trackContentObjectView to this widget.
 *
 *  Adds a(nother) trackContentObjectView to our list of views.  We also
 *  check that our position is up-to-date.
 *
 * \param tcov The trackContentObjectView to add.
 */
void TrackContentWidget::addTCOView( TrackContentObjectView * tcov )
{
	TrackContentObject * tco = tcov->getTrackContentObject();

	m_tcoViews.push_back( tcov );

	tco->saveJournallingState( false );
	changePosition();
	tco->restoreJournallingState();
}




/*! \brief Removes the given trackContentObjectView to this widget.
 *
 *  Removes the given trackContentObjectView from our list of views.
 *
 * \param tcov The trackContentObjectView to add.
 */
void TrackContentWidget::removeTCOView( TrackContentObjectView * tcov )
{
	tcoViewVector::iterator it = qFind( m_tcoViews.begin(),
						m_tcoViews.end(),
						tcov );
	if( it != m_tcoViews.end() )
	{
		m_tcoViews.erase( it );
		Engine::getSong()->setModified();
	}
}




/*! \brief Update ourselves by updating all the tCOViews attached.
 *
 */
void TrackContentWidget::update()
{
	for( tcoViewVector::iterator it = m_tcoViews.begin();
				it != m_tcoViews.end(); ++it )
	{
		( *it )->setFixedHeight( height() - 1 );
		( *it )->update();
	}
	QWidget::update();
}




// resposible for moving track-content-widgets to appropriate position after
// change of visible viewport
/*! \brief Move the trackContentWidget to a new place in time
 *
 * \param newPos The MIDI time to move to.
 */
void TrackContentWidget::changePosition( const MidiTime & newPos )
{
	if( m_trackView->trackContainerView() == gui->getBBEditor()->trackContainerView() )
	{
		const int curBB = Engine::getBBTrackContainer()->currentBB();
		setUpdatesEnabled( false );

		// first show TCO for current BB...
		for( tcoViewVector::iterator it = m_tcoViews.begin();
						it != m_tcoViews.end(); ++it )
		{
		if( ( *it )->getTrackContentObject()->
                            startPosition().getTact() == curBB )
			{
				( *it )->move( 0, ( *it )->y() );
				( *it )->raise();
				( *it )->show();
			}
			else
			{
				( *it )->lower();
			}
		}
		// ...then hide others to avoid flickering
		for( tcoViewVector::iterator it = m_tcoViews.begin();
					it != m_tcoViews.end(); ++it )
		{
			if( ( *it )->getTrackContentObject()->
	                            startPosition().getTact() != curBB )
			{
				( *it )->hide();
			}
		}
		setUpdatesEnabled( true );
		return;
	}

	MidiTime pos = newPos;
	if( pos < 0 )
	{
		pos = m_trackView->trackContainerView()->currentPosition();
	}

	const int begin = pos;
	const int end = endPosition( pos );
	const float ppt = m_trackView->trackContainerView()->pixelsPerTact();

	setUpdatesEnabled( false );
	for( tcoViewVector::iterator it = m_tcoViews.begin();
						it != m_tcoViews.end(); ++it )
	{
		TrackContentObjectView * tcov = *it;
		TrackContentObject * tco = tcov->getTrackContentObject();

		tco->changeLength( tco->length() );

		const int ts = tco->startPosition();
		const int te = tco->endPosition()-3;
		if( ( ts >= begin && ts <= end ) ||
			( te >= begin && te <= end ) ||
			( ts <= begin && te >= end ) )
		{
			tcov->move( static_cast<int>( ( ts - begin ) * ppt /
						MidiTime::ticksPerTact() ),
								tcov->y() );
			if( !tcov->isVisible() )
			{
				tcov->show();
			}
		}
		else
		{
			tcov->move( -tcov->width()-10, tcov->y() );
		}
	}
	setUpdatesEnabled( true );

	// redraw background
//	update();
}




/*! \brief Return the position of the trackContentWidget in Tacts.
 *
 * \param mouseX the mouse's current X position in pixels.
 */
MidiTime TrackContentWidget::getPosition( int mouseX )
{
	TrackContainerView * tv = m_trackView->trackContainerView();
	return MidiTime( tv->currentPosition() +
					 mouseX *
					 MidiTime::ticksPerTact() /
					 static_cast<int>( tv->pixelsPerTact() ) );
}




/*! \brief Respond to a drag enter event on the trackContentWidget
 *
 * \param dee the Drag Enter Event to respond to
 */
void TrackContentWidget::dragEnterEvent( QDragEnterEvent * dee )
{
	MidiTime tcoPos = MidiTime( getPosition( dee->pos().x() ).getTact(), 0 );
	if( canPasteSelection( tcoPos, dee->mimeData() ) == false )
	{
		dee->ignore();
	}
	else
	{
		StringPairDrag::processDragEnterEvent( dee, "tco_" +
						QString::number( getTrack()->type() ) );
	}
}




/*! \brief Returns whether a selection of TCOs can be pasted into this
 *
 * \param tcoPos the position of the TCO slot being pasted on
 * \param de the DropEvent generated
 */
bool TrackContentWidget::canPasteSelection( MidiTime tcoPos, const QMimeData * mimeData )
{
	Track * t = getTrack();
	QString type = StringPairDrag::decodeMimeKey( mimeData );
	QString value = StringPairDrag::decodeMimeValue( mimeData );

	// We can only paste into tracks of the same type
	if( type != ( "tco_" + QString::number( t->type() ) ) ||
		m_trackView->trackContainerView()->fixedTCOs() == true )
	{
		return false;
	}

	// value contains XML needed to reconstruct TCOs and place them
	DataFile dataFile( value.toUtf8() );

	// Extract the metadata and which TCO was grabbed
	QDomElement metadata = dataFile.content().firstChildElement( "copyMetadata" );
	QDomAttr tcoPosAttr = metadata.attributeNode( "grabbedTCOPos" );
	MidiTime grabbedTCOPos = tcoPosAttr.value().toInt();
	MidiTime grabbedTCOTact = MidiTime( grabbedTCOPos.getTact(), 0 );

	// Extract the track index that was originally clicked
	QDomAttr tiAttr = metadata.attributeNode( "initialTrackIndex" );
	const int initialTrackIndex = tiAttr.value().toInt();

	// Get the current track's index
	const TrackContainer::TrackList tracks = t->trackContainer()->tracks();
	const int currentTrackIndex = tracks.indexOf( t );

	// Don't paste if we're on the same tact
	if( tcoPos == grabbedTCOTact && currentTrackIndex == initialTrackIndex )
	{
		return false;
	}

	// Extract the tco data
	QDomElement tcoParent = dataFile.content().firstChildElement( "tcos" );
	QDomNodeList tcoNodes = tcoParent.childNodes();

	// Determine if all the TCOs will land on a valid track
	for( int i = 0; i < tcoNodes.length(); i++ )
	{
		QDomElement tcoElement = tcoNodes.item( i ).toElement();
		int trackIndex = tcoElement.attributeNode( "trackIndex" ).value().toInt();
		int finalTrackIndex = trackIndex + currentTrackIndex - initialTrackIndex;

		// Track must be in TrackContainer's tracks
		if( finalTrackIndex < 0 || finalTrackIndex >= tracks.size() )
		{
			return false;
		}

		// Track must be of the same type
		Track * startTrack = tracks.at( trackIndex );
		Track * endTrack = tracks.at( finalTrackIndex );
		if( startTrack->type() != endTrack->type() )
		{
			return false;
		}
	}

	return true;
}

/*! \brief Pastes a selection of TCOs onto the track
 *
 * \param tcoPos the position of the TCO slot being pasted on
 * \param de the DropEvent generated
 */
bool TrackContentWidget::pasteSelection( MidiTime tcoPos, QDropEvent * de )
{
	if( canPasteSelection( tcoPos, de->mimeData() ) == false )
	{
		return false;
	}

	QString type = StringPairDrag::decodeKey( de );
	QString value = StringPairDrag::decodeValue( de );

	getTrack()->addJournalCheckPoint();

	// value contains XML needed to reconstruct TCOs and place them
	DataFile dataFile( value.toUtf8() );

	// Extract the tco data
	QDomElement tcoParent = dataFile.content().firstChildElement( "tcos" );
	QDomNodeList tcoNodes = tcoParent.childNodes();

	// Extract the track index that was originally clicked
	QDomElement metadata = dataFile.content().firstChildElement( "copyMetadata" );
	QDomAttr tiAttr = metadata.attributeNode( "initialTrackIndex" );
	int initialTrackIndex = tiAttr.value().toInt();
	QDomAttr tcoPosAttr = metadata.attributeNode( "grabbedTCOPos" );
	MidiTime grabbedTCOPos = tcoPosAttr.value().toInt();
	MidiTime grabbedTCOTact = MidiTime( grabbedTCOPos.getTact(), 0 );

	// Snap the mouse position to the beginning of the dropped tact, in ticks
	const TrackContainer::TrackList tracks = getTrack()->trackContainer()->tracks();
	const int currentTrackIndex = tracks.indexOf( getTrack() );

	bool wasSelection = m_trackView->trackContainerView()->rubberBand()->selectedObjects().count();

	// Unselect the old group
		const QVector<selectableObject *> so =
			m_trackView->trackContainerView()->selectedObjects();
		for( QVector<selectableObject *>::const_iterator it = so.begin();
		    	it != so.end(); ++it )
		{
			( *it )->setSelected( false );
		}


	// TODO -- Need to draw the hovericon either way, or ghost the TCOs
	// onto their final position.

	for( int i = 0; i<tcoNodes.length(); i++ )
	{
		QDomElement outerTCOElement = tcoNodes.item( i ).toElement();
		QDomElement tcoElement = outerTCOElement.firstChildElement();

		int trackIndex = outerTCOElement.attributeNode( "trackIndex" ).value().toInt();
		int finalTrackIndex = trackIndex + ( currentTrackIndex - initialTrackIndex );
		Track * t = tracks.at( finalTrackIndex );

		// Compute the final position by moving the tco's pos by
		// the number of tacts between the first TCO and the mouse drop TCO
		MidiTime oldPos = tcoElement.attributeNode( "pos" ).value().toInt();
		MidiTime offset = oldPos - MidiTime( oldPos.getTact(), 0 );
		MidiTime oldTact = MidiTime( oldPos.getTact(), 0 );
		MidiTime delta = offset + ( oldTact - grabbedTCOTact );
		MidiTime pos = tcoPos + delta;

		TrackContentObject * tco = t->createTCO( pos );
		tco->restoreState( tcoElement );
		tco->movePosition( pos );
		if( wasSelection )
		{
			tco->selectViewOnCreate( true );
		}

		//check tco name, if the same as source track name dont copy
		if( tco->name() == tracks[trackIndex]->name() )
		{
			tco->setName( "" );
		}
	}

	AutomationPattern::resolveAllIDs();

	return true;
}


/*! \brief Respond to a drop event on the trackContentWidget
 *
 * \param de the Drop Event to respond to
 */
void TrackContentWidget::dropEvent( QDropEvent * de )
{
	MidiTime tcoPos = MidiTime( getPosition( de->pos().x() ).getTact(), 0 );
	if( pasteSelection( tcoPos, de ) == true )
	{
		de->accept();
	}
}




/*! \brief Respond to a mouse press on the trackContentWidget
 *
 * \param me the mouse press event to respond to
 */
void TrackContentWidget::mousePressEvent( QMouseEvent * me )
{
	if( m_trackView->trackContainerView()->allowRubberband() == true )
	{
		QWidget::mousePressEvent( me );
	}
	else if( me->modifiers() & Qt::ShiftModifier )
	{
		QWidget::mousePressEvent( me );
	}
	else if( me->button() == Qt::LeftButton &&
			!m_trackView->trackContainerView()->fixedTCOs() )
	{
		QVector<selectableObject*> so =  m_trackView->trackContainerView()->rubberBand()->selectedObjects();
		for( int i = 0; i < so.count(); ++i )
		{
			so.at( i )->setSelected( false);
		}
		getTrack()->addJournalCheckPoint();
		const MidiTime pos = getPosition( me->x() ).getTact() *
						MidiTime::ticksPerTact();
		TrackContentObject * tco = getTrack()->createTCO( pos );

		tco->saveJournallingState( false );
		tco->movePosition( pos );
		tco->restoreJournallingState();
	}
}




/*! \brief Repaint the trackContentWidget on command
 *
 * \param pe the Paint Event to respond to
 */
void TrackContentWidget::paintEvent( QPaintEvent * pe )
{
	// Assume even-pixels-per-tact. Makes sense, should be like this anyways
	const TrackContainerView * tcv = m_trackView->trackContainerView();
	int ppt = static_cast<int>( tcv->pixelsPerTact() );
	QPainter p( this );
	// Don't draw background on BB-Editor
	if( m_trackView->trackContainerView() != gui->getBBEditor()->trackContainerView() )
	{
		p.drawTiledPixmap( rect(), m_background, QPoint(
				tcv->currentPosition().getTact() * ppt, 0 ) );
	}
}




/*! \brief Updates the background tile pixmap on size changes.
 *
 * \param resizeEvent the resize event to pass to base class
 */
void TrackContentWidget::resizeEvent( QResizeEvent * resizeEvent )
{
	// Update backgroud
	updateBackground();
	// Force redraw
	QWidget::resizeEvent( resizeEvent );
}




/*! \brief Return the track shown by the trackContentWidget
 *
 */
Track * TrackContentWidget::getTrack()
{
	return m_trackView->getTrack();
}




/*! \brief Return the end position of the trackContentWidget in Tacts.
 *
 * \param posStart the starting position of the Widget (from getPosition())
 */
MidiTime TrackContentWidget::endPosition( const MidiTime & posStart )
{
	const float ppt = m_trackView->trackContainerView()->pixelsPerTact();
	const int w = width();
	return posStart + static_cast<int>( w * MidiTime::ticksPerTact() / ppt );
}




// qproperty access methods
//! \brief CSS theming qproperty access method
QBrush TrackContentWidget::darkerColor() const
{ return m_darkerColor; }

//! \brief CSS theming qproperty access method
QBrush TrackContentWidget::lighterColor() const
{ return m_lighterColor; }

//! \brief CSS theming qproperty access method
QBrush TrackContentWidget::gridColor() const
{ return m_gridColor; }

//! \brief CSS theming qproperty access method
QBrush TrackContentWidget::embossColor() const
{ return m_embossColor; }

//! \brief CSS theming qproperty access method
void TrackContentWidget::setDarkerColor( const QBrush & c )
{ m_darkerColor = c; }

//! \brief CSS theming qproperty access method
void TrackContentWidget::setLighterColor( const QBrush & c )
{ m_lighterColor = c; }

//! \brief CSS theming qproperty access method
void TrackContentWidget::setGridColor( const QBrush & c )
{ m_gridColor = c; }

//! \brief CSS theming qproperty access method
void TrackContentWidget::setEmbossColor( const QBrush & c )
{ m_embossColor = c; }


// ===========================================================================
// trackOperationsWidget
// ===========================================================================


QPixmap * TrackOperationsWidget::s_grip = NULL;     /*!< grip pixmap */


/*! \brief Create a new trackOperationsWidget
 *
 * The trackOperationsWidget is the grip and the mute button of a track.
 *
 * \param parent the trackView to contain this widget
 */
TrackOperationsWidget::TrackOperationsWidget( TrackView * parent ) :
	QWidget( parent ),             /*!< The parent widget */
	m_trackView( parent )          /*!< The parent track view */
{
	ToolTip::add( this, tr( "Press <%1> while clicking on move-grip "
				"to begin a new drag'n'drop-action." ).arg(
					#ifdef LMMS_BUILD_APPLE
					"⌘") );
					#else
					"Ctrl") );
					#endif

	QMenu * toMenu = new QMenu( this );
	toMenu->setFont( pointSize<9>( toMenu->font() ) );
	connect( toMenu, SIGNAL( aboutToShow() ), this, SLOT( updateMenu() ) );


	setObjectName( "automationEnabled" );


	m_trackOps = new QPushButton( this );
	m_trackOps->move( 12, 1 );
	m_trackOps->setFocusPolicy( Qt::NoFocus );
	m_trackOps->setMenu( toMenu );
	ToolTip::add( m_trackOps, tr( "Actions for this track" ) );


	m_muteBtn = new PixmapButton( this, tr( "Mute" ) );
	m_muteBtn->setActiveGraphic( embed::getIconPixmap( "led_off" ) );
	m_muteBtn->setInactiveGraphic( embed::getIconPixmap( "led_green" ) );
	m_muteBtn->setCheckable( true );

	m_soloBtn = new PixmapButton( this, tr( "Solo" ) );
	m_soloBtn->setActiveGraphic( embed::getIconPixmap( "led_red" ) );
	m_soloBtn->setInactiveGraphic( embed::getIconPixmap( "led_off" ) );
	m_soloBtn->setCheckable( true );

	if( ConfigManager::inst()->value( "ui",
					  "compacttrackbuttons" ).toInt() )
	{
		m_muteBtn->move( 46, 0 );
		m_soloBtn->move( 46, 16 );
	}
	else
	{
		m_muteBtn->move( 46, 8 );
		m_soloBtn->move( 62, 8 );
	}

	m_muteBtn->show();
	ToolTip::add( m_muteBtn, tr( "Mute this track" ) );

	m_soloBtn->show();
	ToolTip::add( m_soloBtn, tr( "Solo" ) );

	connect( this, SIGNAL( trackRemovalScheduled( TrackView * ) ),
			m_trackView->trackContainerView(),
				SLOT( deleteTrackView( TrackView * ) ),
							Qt::QueuedConnection );
}




/*! \brief Destroy an existing trackOperationsWidget
 *
 */
TrackOperationsWidget::~TrackOperationsWidget()
{
}




/*! \brief Respond to trackOperationsWidget mouse events
 *
 *  If it's the left mouse button, and Ctrl is held down, and we're
 *  not a Beat+Bassline Editor track, then start a new drag event to
 *  copy this track.
 *
 *  Otherwise, ignore all other events.
 *
 *  \param me The mouse event to respond to.
 */
void TrackOperationsWidget::mousePressEvent( QMouseEvent * me )
{
	if( me->button() == Qt::LeftButton &&
		me->modifiers() & Qt::ControlModifier &&
			m_trackView->getTrack()->type() != Track::BBTrack )
	{
		DataFile dataFile( DataFile::DragNDropData );
		m_trackView->getTrack()->saveState( dataFile, dataFile.content() );
		new StringPairDrag( QString( "track_%1" ).arg(
					m_trackView->getTrack()->type() ),
			dataFile.toString(), QPixmap::grabWidget(
				m_trackView->getTrackSettingsWidget() ),
									this );
	}
	else if( me->button() == Qt::LeftButton )
	{
		// track-widget (parent-widget) initiates track-move
		me->ignore();
	}
}




/*! \brief Repaint the trackOperationsWidget
 *
 *  If we're not moving, and in the Beat+Bassline Editor, then turn
 *  automation on or off depending on its previous state and show
 *  ourselves.
 *
 *  Otherwise, hide ourselves.
 *
 *  \todo Flesh this out a bit - is it correct?
 *  \param pe The paint event to respond to
 */
void TrackOperationsWidget::paintEvent( QPaintEvent * pe )
{
	QPainter p( this );
	p.fillRect( rect(), palette().brush(QPalette::Background) );

	if( m_trackView->isMovingTrack() == false )
	{
		s_grip = new QPixmap( embed::getIconPixmap(
							"track_op_grip" ) );

		p.drawPixmap( 2, 2, *s_grip );
	}
	else
	{
		s_grip = new QPixmap( embed::getIconPixmap(
							"track_op_grip_c" ) );

		p.drawPixmap( 2, 2, *s_grip );
	}
}




/*! \brief Clone this track
 *
 */
void TrackOperationsWidget::cloneTrack()
{
	TrackContainerView *tcView = m_trackView->trackContainerView();

	Track *newTrack = m_trackView->getTrack()->clone();
	TrackView *newTrackView = tcView->createTrackView( newTrack );

	int index = tcView->trackViews().indexOf( m_trackView );
	int i = tcView->trackViews().size();
	while ( i != index + 1 )
	{
		tcView->moveTrackView( newTrackView, i - 1 );
		i--;
	}
}


/*! \brief Clear this track - clears all TCOs from the track */
void TrackOperationsWidget::clearTrack()
{
	Track * t = m_trackView->getTrack();
	t->lock();
	t->deleteTCOs();
	t->unlock();
}



/*! \brief Remove this track from the track list
 *
 */
void TrackOperationsWidget::removeTrack()
{
	emit trackRemovalScheduled( m_trackView );
}




/*! \brief Update the trackOperationsWidget context menu
 *
 *  For all track types, we have the Clone and Remove options.
 *  For instrument-tracks we also offer the MIDI-control-menu
 *  For automation tracks, extra options: turn on/off recording
 *  on all TCOs (same should be added for sample tracks when
 *  sampletrack recording is implemented)
 */
void TrackOperationsWidget::updateMenu()
{
	QMenu * toMenu = m_trackOps->menu();
	toMenu->clear();
	toMenu->addAction( embed::getIconPixmap( "edit_copy", 16, 16 ),
						tr( "Clone this track" ),
						this, SLOT( cloneTrack() ) );
	toMenu->addAction( embed::getIconPixmap( "cancel", 16, 16 ),
						tr( "Remove this track" ),
						this, SLOT( removeTrack() ) );
	
	if( ! m_trackView->trackContainerView()->fixedTCOs() )
	{
		toMenu->addAction( tr( "Clear this track" ), this, SLOT( clearTrack() ) );
	}
	if( InstrumentTrackView * trackView = dynamic_cast<InstrumentTrackView *>( m_trackView ) )
	{
		QMenu *fxMenu = trackView->createFxMenu( tr( "FX %1: %2" ), tr( "Assign to new FX Channel" ));
		toMenu->addMenu(fxMenu);

		toMenu->addSeparator();
		toMenu->addMenu( trackView->midiMenu() );
	}
	if( dynamic_cast<AutomationTrackView *>( m_trackView ) )
	{
		toMenu->addAction( tr( "Turn all recording on" ), this, SLOT( recordingOn() ) );
		toMenu->addAction( tr( "Turn all recording off" ), this, SLOT( recordingOff() ) );
	}
}


void TrackOperationsWidget::toggleRecording( bool on )
{
	AutomationTrackView * atv = dynamic_cast<AutomationTrackView *>( m_trackView );
	if( atv )
	{
		for( TrackContentObject * tco : atv->getTrack()->getTCOs() )
		{
			AutomationPattern * ap = dynamic_cast<AutomationPattern *>( tco );
			if( ap ) { ap->setRecording( on ); }
		}
		atv->update();
	}
}



void TrackOperationsWidget::recordingOn()
{
	toggleRecording( true );
}


void TrackOperationsWidget::recordingOff()
{
	toggleRecording( false );
}


// ===========================================================================
// track
// ===========================================================================

/*! \brief Create a new (empty) track object
 *
 *  The track object is the whole track, linking its contents, its
 *  automation, name, type, and so forth.
 *
 * \param type The type of track (Song Editor or Beat+Bassline Editor)
 * \param tc The track Container object to encapsulate in this track.
 *
 * \todo check the definitions of all the properties - are they OK?
 */
Track::Track( TrackTypes type, TrackContainer * tc ) :
	Model( tc ),                   /*!< The track Model */
	m_trackContainer( tc ),        /*!< The track container object */
	m_type( type ),                /*!< The track type */
	m_name(),                       /*!< The track's name */
	m_mutedModel( false, this, tr( "Mute" ) ),
					 /*!< For controlling track muting */
	m_soloModel( false, this, tr( "Solo" ) ),
					/*!< For controlling track soloing */
	m_simpleSerializingMode( false ),
	m_trackContentObjects()         /*!< The track content objects (segments) */
{
	m_trackContainer->addTrack( this );
	m_height = -1;
}




/*! \brief Destroy this track
 *
 *  If the track container is a Beat+Bassline container, step through
 *  its list of tracks and remove us.
 *
 *  Then delete the TrackContentObject's contents, remove this track from
 *  the track container.
 *
 *  Finally step through this track's automation and forget all of them.
 */
Track::~Track()
{
	lock();
	emit destroyedTrack();

	while( !m_trackContentObjects.isEmpty() )
	{
		delete m_trackContentObjects.last();
	}

	m_trackContainer->removeTrack( this );
	unlock();
}




/*! \brief Create a track based on the given track type and container.
 *
 *  \param tt The type of track to create
 *  \param tc The track container to attach to
 */
Track * Track::create( TrackTypes tt, TrackContainer * tc )
{
	Engine::mixer()->requestChangeInModel();

	Track * t = NULL;

	switch( tt )
	{
		case InstrumentTrack: t = new ::InstrumentTrack( tc ); break;
		case BBTrack: t = new ::BBTrack( tc ); break;
		case SampleTrack: t = new ::SampleTrack( tc ); break;
//		case EVENT_TRACK:
//		case VIDEO_TRACK:
		case AutomationTrack: t = new ::AutomationTrack( tc ); break;
		case HiddenAutomationTrack:
						t = new ::AutomationTrack( tc, true ); break;
		default: break;
	}

	if( tc == Engine::getBBTrackContainer() && t )
	{
		t->createTCOsForBB( Engine::getBBTrackContainer()->numOfBBs()
									- 1 );
	}

	tc->updateAfterTrackAdd();

	Engine::mixer()->doneChangeInModel();

	return t;
}




/*! \brief Create a track inside TrackContainer from track type in a QDomElement and restore state from XML
 *
 *  \param element The QDomElement containing the type of track to create
 *  \param tc The track container to attach to
 */
Track * Track::create( const QDomElement & element, TrackContainer * tc )
{
	Engine::mixer()->requestChangeInModel();

	Track * t = create(
		static_cast<TrackTypes>( element.attribute( "type" ).toInt() ),
									tc );
	if( t != NULL )
	{
		t->restoreState( element );
	}

	Engine::mixer()->doneChangeInModel();

	return t;
}




/*! \brief Clone a track from this track
 *
 */
Track * Track::clone()
{
	QDomDocument doc;
	QDomElement parent = doc.createElement( "clone" );
	saveState( doc, parent );
	return create( parent.firstChild().toElement(), m_trackContainer );
}






/*! \brief Save this track's settings to file
 *
 *  We save the track type and its muted state and solo state, then append the track-
 *  specific settings.  Then we iterate through the trackContentObjects
 *  and save all their states in turn.
 *
 *  \param doc The QDomDocument to use to save
 *  \param element The The QDomElement to save into
 *  \todo Does this accurately describe the parameters?  I think not!?
 *  \todo Save the track height
 */
void Track::saveSettings( QDomDocument & doc, QDomElement & element )
{
	if( !m_simpleSerializingMode )
	{
		element.setTagName( "track" );
	}
	element.setAttribute( "type", type() );
	element.setAttribute( "name", name() );
	element.setAttribute( "muted", isMuted() );
	element.setAttribute( "solo", isSolo() );
	if( m_height >= MINIMAL_TRACK_HEIGHT )
	{
		element.setAttribute( "trackheight", m_height );
	}

	QDomElement tsDe = doc.createElement( nodeName() );
	// let actual track (InstrumentTrack, bbTrack, sampleTrack etc.) save
	// its settings
	element.appendChild( tsDe );
	saveTrackSpecificSettings( doc, tsDe );

	if( m_simpleSerializingMode )
	{
		m_simpleSerializingMode = false;
		return;
	}

	// now save settings of all TCO's
	for( tcoVector::const_iterator it = m_trackContentObjects.begin();
				it != m_trackContentObjects.end(); ++it )
	{
		( *it )->saveState( doc, element );
	}
}




/*! \brief Load the settings from a file
 *
 *  We load the track's type and muted state and solo state, then clear out our
 *  current TrackContentObject.
 *
 *  Then we step through the QDomElement's children and load the
 *  track-specific settings and trackContentObjects states from it
 *  one at a time.
 *
 *  \param element the QDomElement to load track settings from
 *  \todo Load the track height.
 */
void Track::loadSettings( const QDomElement & element )
{
	if( element.attribute( "type" ).toInt() != type() )
	{
		qWarning( "Current track-type does not match track-type of "
							"settings-node!\n" );
	}

	setName( element.hasAttribute( "name" ) ? element.attribute( "name" ) :
			element.firstChild().toElement().attribute( "name" ) );

	setMuted( element.attribute( "muted" ).toInt() );
	setSolo( element.attribute( "solo" ).toInt() );

	if( m_simpleSerializingMode )
	{
		QDomNode node = element.firstChild();
		while( !node.isNull() )
		{
			if( node.isElement() && node.nodeName() == nodeName() )
			{
				loadTrackSpecificSettings( node.toElement() );
				break;
			}
			node = node.nextSibling();
		}
		m_simpleSerializingMode = false;
		return;
	}

	while( !m_trackContentObjects.empty() )
	{
		delete m_trackContentObjects.front();
//		m_trackContentObjects.erase( m_trackContentObjects.begin() );
	}

	QDomNode node = element.firstChild();
	while( !node.isNull() )
	{
		if( node.isElement() )
		{
			if( node.nodeName() == nodeName() )
			{
				loadTrackSpecificSettings( node.toElement() );
			}
			else if(
			!node.toElement().attribute( "metadata" ).toInt() )
			{
				TrackContentObject * tco = createTCO(
								MidiTime( 0 ) );
				tco->restoreState( node.toElement() );
				saveJournallingState( false );
				restoreJournallingState();
			}
		}
		node = node.nextSibling();
	}

	int storedHeight = element.attribute( "trackheight" ).toInt();
	if( storedHeight >= MINIMAL_TRACK_HEIGHT )
	{
		m_height = storedHeight;
	}
}




/*! \brief Add another TrackContentObject into this track
 *
 *  \param tco The TrackContentObject to attach to this track.
 */
TrackContentObject * Track::addTCO( TrackContentObject * tco )
{
	m_trackContentObjects.push_back( tco );

	emit trackContentObjectAdded( tco );

	return tco;		// just for convenience
}




/*! \brief Remove a given TrackContentObject from this track
 *
 *  \param tco The TrackContentObject to remove from this track.
 */
void Track::removeTCO( TrackContentObject * tco )
{
	tcoVector::iterator it = qFind( m_trackContentObjects.begin(),
					m_trackContentObjects.end(),
					tco );
	if( it != m_trackContentObjects.end() )
	{
		m_trackContentObjects.erase( it );
		if( Engine::getSong() )
		{
			Engine::getSong()->updateLength();
			Engine::getSong()->setModified();
		}
	}
}


/*! \brief Remove all TCOs from this track */
void Track::deleteTCOs()
{
	while( ! m_trackContentObjects.isEmpty() )
	{
		delete m_trackContentObjects.first();
	}
}


/*! \brief Return the number of trackContentObjects we contain
 *
 *  \return the number of trackContentObjects we currently contain.
 */
int Track::numOfTCOs()
{
	return m_trackContentObjects.size();
}




/*! \brief Get a TrackContentObject by number
 *
 *  If the TCO number is less than our TCO array size then fetch that
 *  numbered object from the array.  Otherwise we warn the user that
 *  we've somehow requested a TCO that is too large, and create a new
 *  TCO for them.
 *  \param tcoNum The number of the TrackContentObject to fetch.
 *  \return the given TrackContentObject or a new one if out of range.
 *  \todo reject TCO numbers less than zero.
 *  \todo if we create a TCO here, should we somehow attach it to the
 *     track?
 */
TrackContentObject * Track::getTCO( int tcoNum )
{
	if( tcoNum < m_trackContentObjects.size() )
	{
		return m_trackContentObjects[tcoNum];
	}
	printf( "called Track::getTCO( %d ), "
			"but TCO %d doesn't exist\n", tcoNum, tcoNum );
	return createTCO( tcoNum * MidiTime::ticksPerTact() );

}




/*! \brief Determine the given TrackContentObject's number in our array.
 *
 *  \param tco The TrackContentObject to search for.
 *  \return its number in our array.
 */
int Track::getTCONum( const TrackContentObject * tco )
{
//	for( int i = 0; i < getTrackContentWidget()->numOfTCOs(); ++i )
	tcoVector::iterator it = qFind( m_trackContentObjects.begin(),
					m_trackContentObjects.end(),
					tco );
	if( it != m_trackContentObjects.end() )
	{
/*		if( getTCO( i ) == _tco )
		{
			return i;
		}*/
		return it - m_trackContentObjects.begin();
	}
	qWarning( "Track::getTCONum(...) -> _tco not found!\n" );
	return 0;
}




/*! \brief Retrieve a list of trackContentObjects that fall within a period.
 *
 *  Here we're interested in a range of trackContentObjects that intersect
 *  the given time period.
 *
 *  We return the TCOs we find in order by time, earliest TCOs first.
 *
 *  \param tcoV The list to contain the found trackContentObjects.
 *  \param start The MIDI start time of the range.
 *  \param end   The MIDI endi time of the range.
 */
void Track::getTCOsInRange( tcoVector & tcoV, const MidiTime & start,
							const MidiTime & end )
{
	for( TrackContentObject* tco : m_trackContentObjects )
	{
		int s = tco->startPosition();
		int e = tco->endPosition();
		if( ( s <= end ) && ( e >= start ) )
		{
			// TCO is within given range
			// Insert sorted by TCO's position
			tcoV.insert(std::upper_bound(tcoV.begin(), tcoV.end(), tco, TrackContentObject::comparePosition),
						tco);
		}
	}
}




/*! \brief Swap the position of two trackContentObjects.
 *
 *  First, we arrange to swap the positions of the two TCOs in the
 *  trackContentObjects list.  Then we swap their start times as well.
 *
 *  \param tcoNum1 The first TrackContentObject to swap.
 *  \param tcoNum2 The second TrackContentObject to swap.
 */
void Track::swapPositionOfTCOs( int tcoNum1, int tcoNum2 )
{
	qSwap( m_trackContentObjects[tcoNum1],
					m_trackContentObjects[tcoNum2] );

	const MidiTime pos = m_trackContentObjects[tcoNum1]->startPosition();

	m_trackContentObjects[tcoNum1]->movePosition(
			m_trackContentObjects[tcoNum2]->startPosition() );
	m_trackContentObjects[tcoNum2]->movePosition( pos );
}




void Track::createTCOsForBB( int bb )
{
	while( numOfTCOs() < bb + 1 )
	{
		MidiTime position = MidiTime( numOfTCOs(), 0 );
		TrackContentObject * tco = createTCO( position );
		tco->movePosition( position );
		tco->changeLength( MidiTime( 1, 0 ) );
	}
}




/*! \brief Move all the trackContentObjects after a certain time later by one bar.
 *
 *  \param pos The time at which we want to insert the bar.
 *  \todo if we stepped through this list last to first, and the list was
 *    in ascending order by TCO time, once we hit a TCO that was earlier
 *    than the insert time, we could fall out of the loop early.
 */
void Track::insertTact( const MidiTime & pos )
{
	// we'll increase the position of every TCO, positioned behind pos, by
	// one tact
	for( tcoVector::iterator it = m_trackContentObjects.begin();
				it != m_trackContentObjects.end(); ++it )
	{
		if( ( *it )->startPosition() >= pos )
		{
			( *it )->movePosition( (*it)->startPosition() +
						MidiTime::ticksPerTact() );
		}
	}
}




/*! \brief Move all the trackContentObjects after a certain time earlier by one bar.
 *
 *  \param pos The time at which we want to remove the bar.
 */
void Track::removeTact( const MidiTime & pos )
{
	// we'll decrease the position of every TCO, positioned behind pos, by
	// one tact
	for( tcoVector::iterator it = m_trackContentObjects.begin();
				it != m_trackContentObjects.end(); ++it )
	{
		if( ( *it )->startPosition() >= pos )
		{
			( *it )->movePosition( qMax( ( *it )->startPosition() -
						MidiTime::ticksPerTact(), 0 ) );
		}
	}
}




/*! \brief Return the length of the entire track in bars
 *
 *  We step through our list of TCOs and determine their end position,
 *  keeping track of the latest time found in ticks.  Then we return
 *  that in bars by dividing by the number of ticks per bar.
 */
tact_t Track::length() const
{
	// find last end-position
	tick_t last = 0;
	for( tcoVector::const_iterator it = m_trackContentObjects.begin();
				it != m_trackContentObjects.end(); ++it )
	{
		if( Engine::getSong()->isExporting() &&
				( *it )->isMuted() )
		{
			continue;
		}

		const tick_t cur = ( *it )->endPosition();
		if( cur > last )
		{
			last = cur;
		}
	}

	return last / MidiTime::ticksPerTact();
}



/*! \brief Invert the track's solo state.
 *
 *  We have to go through all the tracks determining if any other track
 *  is already soloed.  Then we have to save the mute state of all tracks,
 *  and set our mute state to on and all the others to off.
 */
void Track::toggleSolo()
{
	const TrackContainer::TrackList & tl = m_trackContainer->tracks();

	bool soloBefore = false;
	for( TrackContainer::TrackList::const_iterator it = tl.begin();
							it != tl.end(); ++it )
	{
		if( *it != this )
		{
			if( ( *it )->m_soloModel.value() )
			{
				soloBefore = true;
				break;
			}
		}
	}

	const bool solo = m_soloModel.value();
	for( TrackContainer::TrackList::const_iterator it = tl.begin();
							it != tl.end(); ++it )
	{
		if( solo )
		{
			// save mute-state in case no track was solo before
			if( !soloBefore )
			{
				( *it )->m_mutedBeforeSolo = ( *it )->isMuted();
			}
			( *it )->setMuted( *it == this ? false : true );
			if( *it != this )
			{
				( *it )->m_soloModel.setValue( false );
			}
		}
		else if( !soloBefore )
		{
			( *it )->setMuted( ( *it )->m_mutedBeforeSolo );
		}
	}
}




BoolModel *Track::getMutedModel()
{
	return &m_mutedModel;
}






// ===========================================================================
// trackView
// ===========================================================================

/*! \brief Create a new track View.
 *
 *  The track View is handles the actual display of the track, including
 *  displaying its various widgets and the track segments.
 *
 *  \param track The track to display.
 *  \param tcv The track Container View for us to be displayed in.
 *  \todo Is my description of these properties correct?
 */
TrackView::TrackView( Track * track, TrackContainerView * tcv ) :
	QWidget( tcv->contentWidget() ),   /*!< The Track Container View's content widget. */
	ModelView( NULL, this ),            /*!< The model view of this track */
	m_track( track ),                  /*!< The track we're displaying */
	m_trackContainerView( tcv ),       /*!< The track Container View we're displayed in */
	m_trackOperationsWidget( this ),    /*!< Our trackOperationsWidget */
	m_trackSettingsWidget( this ),      /*!< Our trackSettingsWidget */
	m_trackContentWidget( this ),       /*!< Our trackContentWidget */
	m_action( NoAction )                /*!< The action we're currently performing */
{
	setAutoFillBackground( true );
	QPalette pal;
	pal.setColor( backgroundRole(), QColor( 32, 36, 40 ) );
	setPalette( pal );

	m_trackSettingsWidget.setAutoFillBackground( true );

	QHBoxLayout * layout = new QHBoxLayout( this );
	layout->setMargin( 0 );
	layout->setSpacing( 0 );
	layout->addWidget( &m_trackOperationsWidget );
	layout->addWidget( &m_trackSettingsWidget );
	layout->addWidget( &m_trackContentWidget, 1 );
	setFixedHeight( m_track->getHeight() );

	resizeEvent( NULL );

	setAcceptDrops( true );
	setAttribute( Qt::WA_DeleteOnClose, true );


	connect( m_track, SIGNAL( destroyedTrack() ), this, SLOT( close() ) );
	connect( m_track,
		SIGNAL( trackContentObjectAdded( TrackContentObject * ) ),
			this, SLOT( createTCOView( TrackContentObject * ) ),
			Qt::QueuedConnection );

	connect( &m_track->m_mutedModel, SIGNAL( dataChanged() ),
			&m_trackContentWidget, SLOT( update() ) );

	connect( &m_track->m_soloModel, SIGNAL( dataChanged() ),
			m_track, SLOT( toggleSolo() ) );
	// create views for already existing TCOs
	for( Track::tcoVector::iterator it =
					m_track->m_trackContentObjects.begin();
			it != m_track->m_trackContentObjects.end(); ++it )
	{
		createTCOView( *it );
	}

	m_trackContainerView->addTrackView( this );
}




/*! \brief Destroy this track View.
 *
 */
TrackView::~TrackView()
{
}




/*! \brief Resize this track View.
 *
 *  \param re the Resize Event to handle.
 */
void TrackView::resizeEvent( QResizeEvent * re )
{
	if( ConfigManager::inst()->value( "ui",
					  "compacttrackbuttons" ).toInt() )
	{
		m_trackOperationsWidget.setFixedSize( TRACK_OP_WIDTH_COMPACT, height() - 1 );
		m_trackSettingsWidget.setFixedSize( DEFAULT_SETTINGS_WIDGET_WIDTH_COMPACT, height() - 1 );
	}
	else
	{
		m_trackOperationsWidget.setFixedSize( TRACK_OP_WIDTH, height() - 1 );
		m_trackSettingsWidget.setFixedSize( DEFAULT_SETTINGS_WIDGET_WIDTH, height() - 1 );
	}
	m_trackContentWidget.setFixedHeight( height() );
}




/*! \brief Update this track View and all its content objects.
 *
 */
void TrackView::update()
{
	m_trackContentWidget.update();
	if( !m_trackContainerView->fixedTCOs() )
	{
		m_trackContentWidget.changePosition();
	}
	QWidget::update();
}




/*! \brief Close this track View.
 *
 */
bool TrackView::close()
{
	m_trackContainerView->removeTrackView( this );
	return QWidget::close();
}




/*! \brief Register that the model of this track View has changed.
 *
 */
void TrackView::modelChanged()
{
	m_track = castModel<Track>();
	assert( m_track != NULL );
	connect( m_track, SIGNAL( destroyedTrack() ), this, SLOT( close() ) );
	m_trackOperationsWidget.m_muteBtn->setModel( &m_track->m_mutedModel );
	m_trackOperationsWidget.m_soloBtn->setModel( &m_track->m_soloModel );
	ModelView::modelChanged();
	setFixedHeight( m_track->getHeight() );
}




/*! \brief Start a drag event on this track View.
 *
 *  \param dee the DragEnterEvent to start.
 */
void TrackView::dragEnterEvent( QDragEnterEvent * dee )
{
	StringPairDrag::processDragEnterEvent( dee, "track_" +
					QString::number( m_track->type() ) );
}




/*! \brief Accept a drop event on this track View.
 *
 *  We only accept drop events that are of the same type as this track.
 *  If so, we decode the data from the drop event by just feeding it
 *  back into the engine as a state.
 *
 *  \param de the DropEvent to handle.
 */
void TrackView::dropEvent( QDropEvent * de )
{
	QString type = StringPairDrag::decodeKey( de );
	QString value = StringPairDrag::decodeValue( de );
	if( type == ( "track_" + QString::number( m_track->type() ) ) )
	{
		// value contains our XML-data so simply create a
		// DataFile which does the rest for us...
		DataFile dataFile( value.toUtf8() );
		Engine::mixer()->requestChangeInModel();
		m_track->restoreState( dataFile.content().firstChild().toElement() );
		Engine::mixer()->doneChangeInModel();
		de->accept();
	}
}




/*! \brief Handle a mouse press event on this track View.
 *
 *  If this track container supports rubber band selection, let the
 *  widget handle that and don't bother with any other handling.
 *
 *  If the left mouse button is pressed, we handle two things.  If
 *  SHIFT is pressed, then we resize vertically.  Otherwise we start
 *  the process of moving this track to a new position.
 *
 *  Otherwise we let the widget handle the mouse event as normal.
 *
 *  \param me the MouseEvent to handle.
 */
void TrackView::mousePressEvent( QMouseEvent * me )
{

	// If previously dragged too small, restore on shift-leftclick
	if( height() < DEFAULT_TRACK_HEIGHT &&
		me->modifiers() & Qt::ShiftModifier &&
		me->button() == Qt::LeftButton )
	{
		setFixedHeight( DEFAULT_TRACK_HEIGHT );
		m_track->setHeight( DEFAULT_TRACK_HEIGHT );
	}


	int widgetTotal = ConfigManager::inst()->value( "ui",
							"compacttrackbuttons" ).toInt()==1 ?
		DEFAULT_SETTINGS_WIDGET_WIDTH_COMPACT + TRACK_OP_WIDTH_COMPACT :
		DEFAULT_SETTINGS_WIDGET_WIDTH + TRACK_OP_WIDTH;
	if( m_trackContainerView->allowRubberband() == true  && me->x() > widgetTotal )
	{
		QWidget::mousePressEvent( me );
	}
	else if( me->button() == Qt::LeftButton )
	{
		if( me->modifiers() & Qt::ShiftModifier )
		{
			m_action = ResizeTrack;
			QCursor::setPos( mapToGlobal( QPoint( me->x(),
								height() ) ) );
			QCursor c( Qt::SizeVerCursor);
			QApplication::setOverrideCursor( c );
		}
		else
		{
			if( me->x()>10 ) // 10 = The width of the grip + 2 pixels to the left and right.
			{
				QWidget::mousePressEvent( me );
				return;
			}

			m_action = MoveTrack;

			QCursor c( Qt::SizeVerCursor );
			QApplication::setOverrideCursor( c );
			// update because in move-mode, all elements in
			// track-op-widgets are hidden as a visual feedback
			m_trackOperationsWidget.update();
		}

		me->accept();
	}
	else
	{
		QWidget::mousePressEvent( me );
	}
}




/*! \brief Handle a mouse move event on this track View.
 *
 *  If this track container supports rubber band selection, let the
 *  widget handle that and don't bother with any other handling.
 *
 *  Otherwise if we've started the move process (from mousePressEvent())
 *  then move ourselves into that position, reordering the track list
 *  with moveTrackViewUp() and moveTrackViewDown() to suit.  We make a
 *  note of this in the undo journal in case the user wants to undo this
 *  move.
 *
 *  Likewise if we've started a resize process, handle this too, making
 *  sure that we never go below the minimum track height.
 *
 *  \param me the MouseEvent to handle.
 */
void TrackView::mouseMoveEvent( QMouseEvent * me )
{
	int widgetTotal = ConfigManager::inst()->value( "ui",
							"compacttrackbuttons" ).toInt()==1 ?
		DEFAULT_SETTINGS_WIDGET_WIDTH_COMPACT + TRACK_OP_WIDTH_COMPACT :
		DEFAULT_SETTINGS_WIDGET_WIDTH + TRACK_OP_WIDTH;
	if( m_trackContainerView->allowRubberband() == true && me->x() > widgetTotal )
	{
		QWidget::mouseMoveEvent( me );
	}
	else if( m_action == MoveTrack )
	{
		// look which track-widget the mouse-cursor is over
		const int yPos = 
			m_trackContainerView->contentWidget()->mapFromGlobal( me->globalPos() ).y();
		const TrackView * trackAtY = m_trackContainerView->trackViewAt( yPos );

// debug code
//			qDebug( "y position %d", yPos );

		// a track-widget not equal to ourself?
		if( trackAtY != NULL && trackAtY != this )
		{
			// then move us up/down there!
			if( me->y() < 0 )
			{
				m_trackContainerView->moveTrackViewUp( this );
			}
			else
			{
				m_trackContainerView->moveTrackViewDown( this );
			}
		}
	}
	else if( m_action == ResizeTrack )
	{
		setFixedHeight( qMax<int>( me->y(), MINIMAL_TRACK_HEIGHT ) );
		m_trackContainerView->realignTracks();
		m_track->setHeight( height() );
	}

	if( height() < DEFAULT_TRACK_HEIGHT )
	{
		ToolTip::add( this, m_track->m_name );
	}
}



/*! \brief Handle a mouse release event on this track View.
 *
 *  \param me the MouseEvent to handle.
 */
void TrackView::mouseReleaseEvent( QMouseEvent * me )
{
	m_action = NoAction;
	while( QApplication::overrideCursor() != NULL )
	{
		QApplication::restoreOverrideCursor();
	}
	m_trackOperationsWidget.update();

	QWidget::mouseReleaseEvent( me );
}




/*! \brief Repaint this track View.
 *
 *  \param pe the PaintEvent to start.
 */
void TrackView::paintEvent( QPaintEvent * pe )
{
	QStyleOption opt;
	opt.initFrom( this );
	QPainter p( this );
	style()->drawPrimitive( QStyle::PE_Widget, &opt, &p, this );
}




/*! \brief Create a TrackContentObject View in this track View.
 *
 *  \param tco the TrackContentObject to create the view for.
 *  \todo is this a good description for what this method does?
 */
void TrackView::createTCOView( TrackContentObject * tco )
{
	TrackContentObjectView * tv = tco->createView( this );
	if( tco->getSelectViewOnCreate() == true )
	{
		tv->setSelected( true );
	}
	tco->selectViewOnCreate( false );
}<|MERGE_RESOLUTION|>--- conflicted
+++ resolved
@@ -741,63 +741,50 @@
 						&& !m_tco->getAutoResize() )
 				{
 					m_action = ResizeLeft;
-					m_oldTime = m_tco->startPosition();
 					QCursor c( Qt::SizeHorCursor );
 					QApplication::setOverrideCursor( c );
-					s_textFloat->setTitle( tr( "Current length" ) );
 				}
 				else if( me->x() < width() - RESIZE_GRIP_WIDTH )
 				{
 					m_action = Move;
-					m_oldTime = m_tco->startPosition();
 					QCursor c( Qt::SizeAllCursor );
 					QApplication::setOverrideCursor( c );
-					s_textFloat->setTitle( tr( "Current position" ) );
 				}
 				else if( !m_tco->getAutoResize() )
 				{
 					m_action = Resize;
-					m_oldTime = m_tco->length();
 					QCursor c( Qt::SizeHorCursor );
 					QApplication::setOverrideCursor( c );
+				}
+
+				if( m_action == Move )
+				{
+					s_textFloat->setTitle( tr( "Current position" ) );
+					s_textFloat->setText( QString( "%1:%2" ).
+						arg( m_tco->startPosition().getTact() + 1 ).
+						arg( m_tco->startPosition().getTicks() %
+								MidiTime::ticksPerTact() ) );
+				}
+				else if( m_action == Resize || m_action == ResizeLeft )
+				{
 					s_textFloat->setTitle( tr( "Current length" ) );
+					s_textFloat->setText( tr( "%1:%2 (%3:%4 to %5:%6)" ).
+							arg( m_tco->length().getTact() ).
+							arg( m_tco->length().getTicks() %
+									MidiTime::ticksPerTact() ).
+							arg( m_tco->startPosition().getTact() + 1 ).
+							arg( m_tco->startPosition().getTicks() %
+									MidiTime::ticksPerTact() ).
+							arg( m_tco->endPosition().getTact() + 1 ).
+							arg( m_tco->endPosition().getTicks() %
+									MidiTime::ticksPerTact() ) );
 				}
 				// s_textFloat->reparent( this );
 				// setup text-float as if TCO was already moved/resized
-				mouseMoveEvent( me );
+				s_textFloat->moveGlobal( this, QPoint( width() + 2, height() + 2) );
 				s_textFloat->show();
 			}
 
-<<<<<<< HEAD
-=======
-		if( me->x() < width() - RESIZE_GRIP_WIDTH )
-		{
-			m_action = Move;
-			QCursor c( Qt::SizeAllCursor );
-			QApplication::setOverrideCursor( c );
-			delete m_hint;
-			m_hint = TextFloat::displayMessage( tr( "Hint" ),
-					tr( "Press <%1> and drag to make "
-							"a copy." ).arg(
-								#ifdef LMMS_BUILD_APPLE
-								"⌘"),
-								#else
-								"Ctrl"),
-								#endif
-					embed::getIconPixmap( "hint" ), 0 );
-			s_textFloat->setTitle( tr( "Current position" ) );
-			s_textFloat->setText( QString( "%1:%2" ).
-					arg( m_tco->startPosition().getTact() + 1 ).
-					arg( m_tco->startPosition().getTicks() %
-							MidiTime::ticksPerTact() ) );
-			s_textFloat->moveGlobal( this, QPoint( width() + 2, height() + 2 ) );
-		}
-		else if( !m_tco->getAutoResize() )
-		{
-			m_action = Resize;
-			QCursor c( Qt::SizeHorCursor );
-			QApplication::setOverrideCursor( c );
->>>>>>> 08573fc9
 			delete m_hint;
 			QString hint = m_action == Move || m_action == MoveSelection
 						? tr( "Press <%1> and drag to make a copy." )
@@ -809,24 +796,7 @@
 								"Ctrl"),
 								#endif
 					embed::getIconPixmap( "hint" ), 0 );
-			s_textFloat->setTitle( tr( "Current length" ) );
-			s_textFloat->setText( tr( "%1:%2 (%3:%4 to %5:%6)" ).
-					arg( m_tco->length().getTact() ).
-					arg( m_tco->length().getTicks() %
-							MidiTime::ticksPerTact() ).
-					arg( m_tco->startPosition().getTact() + 1 ).
-					arg( m_tco->startPosition().getTicks() %
-							MidiTime::ticksPerTact() ).
-					arg( m_tco->endPosition().getTact() + 1 ).
-					arg( m_tco->endPosition().getTicks() %
-							MidiTime::ticksPerTact() ) );
-			s_textFloat->moveGlobal( this, QPoint( width() + 2, height() + 2) );
-		}
-<<<<<<< HEAD
-=======
-//		s_textFloat->reparent( this );
-		s_textFloat->show();
->>>>>>> 08573fc9
+		}
 	}
 	else if( me->button() == Qt::RightButton )
 	{
