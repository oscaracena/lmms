--- conflicted
+++ resolved
@@ -54,14 +54,10 @@
 	{
 		m_detuning = sharedObject::ref( _detuning );
 	}
-<<<<<<< HEAD
-	//restoreJournallingState();
-=======
 	else
 	{
 		createDetuning();
 	}
->>>>>>> 4f9ec51d
 }
 
 
@@ -119,12 +115,7 @@
 
 void note::setKey( const int _key )
 {
-<<<<<<< HEAD
 	const int k = qBound( 0, _key, NumKeys );
-//	addJournalEntry( journalEntry( ChangeKey, m_key - k ) );
-=======
-	const int k = tLimit( _key, 0, NumKeys );
->>>>>>> 4f9ec51d
 	m_key = k;
 }
 
@@ -133,12 +124,7 @@
 
 void note::setVolume( volume_t _volume )
 {
-<<<<<<< HEAD
 	const volume_t v = qBound( MinVolume, _volume, MaxVolume );
-//	addJournalEntry( journalEntry( ChangeVolume, (int) m_volume - v ) );
-=======
-	const volume_t v = tLimit( _volume, MinVolume, MaxVolume );
->>>>>>> 4f9ec51d
 	m_volume = v;
 }
 
@@ -147,12 +133,7 @@
 
 void note::setPanning( panning_t _panning )
 {
-<<<<<<< HEAD
 	const panning_t p = qBound( PanningLeft, _panning, PanningRight );
-//	addJournalEntry( journalEntry( ChangePanning, (int) m_panning - p ) );
-=======
-	const panning_t p = tLimit( _panning, PanningLeft, PanningRight );
->>>>>>> 4f9ec51d
 	m_panning = p;
 }
 
