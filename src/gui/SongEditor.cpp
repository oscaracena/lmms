--- conflicted
+++ resolved
@@ -129,22 +129,7 @@
 
 	int tempoSpinBoxCol = Engine::mainWindow()->addWidgetToToolBar( m_tempoSpinBox, 0 );
 
-<<<<<<< HEAD
-	engine::mainWindow()->addWidgetToToolBar( new TimeDisplayWidget, 1, tempoSpinBoxCol );
-=======
-#if 0
-	toolButton * hq_btn = new toolButton( embed::getIconPixmap( "hq_mode" ),
-						tr( "High quality mode" ),
-						NULL, NULL, tb );
-	hq_btn->setCheckable( true );
-	connect( hq_btn, SIGNAL( toggled( bool ) ),
-			this, SLOT( setHighQuality( bool ) ) );
-	hq_btn->setFixedWidth( 42 );
-	Engine::mainWindow()->addWidgetToToolBar( hq_btn, 1, col );
-#endif
-
 	Engine::mainWindow()->addWidgetToToolBar( new TimeDisplayWidget, 1, tempoSpinBoxCol );
->>>>>>> 5f4cdac8
 
 	Engine::mainWindow()->addSpacingToToolBar( 10 );
 
