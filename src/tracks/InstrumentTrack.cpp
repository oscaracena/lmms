/*
 * InstrumentTrack.cpp - implementation of instrument-track-class
 *                        (window + data-structures)
 *
 * Copyright (c) 2004-2014 Tobias Doerffel <tobydox/at/users.sourceforge.net>
 *
 * This file is part of LMMS - http://lmms.io
 *
 * This program is free software; you can redistribute it and/or
 * modify it under the terms of the GNU General Public
 * License as published by the Free Software Foundation; either
 * version 2 of the License, or (at your option) any later version.
 *
 * This program is distributed in the hope that it will be useful,
 * but WITHOUT ANY WARRANTY; without even the implied warranty of
 * MERCHANTABILITY or FITNESS FOR A PARTICULAR PURPOSE.  See the GNU
 * General Public License for more details.
 *
 * You should have received a copy of the GNU General Public
 * License along with this program (see COPYING); if not, write to the
 * Free Software Foundation, Inc., 51 Franklin Street, Fifth Floor,
 * Boston, MA 02110-1301 USA.
 *
 */

#include <QDir>
#include <QFile>
#include <QQueue>
#include <QApplication>
#include <QCloseEvent>
#include <QLabel>
#include <QLayout>
#include <QLineEdit>
#include <QMdiArea>
#include <QMenu>
#include <QMessageBox>
#include <QMdiSubWindow>
#include <QPainter>

#include "FileDialog.h"
#include "InstrumentTrack.h"
#include "AudioPort.h"
#include "AutomationPattern.h"
#include "BBTrack.h"
#include "ConfigManager.h"
#include "ControllerConnection.h"
#include "debug.h"
#include "EffectChain.h"
#include "EffectRackView.h"
#include "embed.h"
#include "Engine.h"
#include "FileBrowser.h"
#include "FxMixer.h"
#include "FxMixerView.h"
#include "InstrumentSoundShaping.h"
#include "InstrumentSoundShapingView.h"
#include "FadeButton.h"
#include "gui_templates.h"
#include "Instrument.h"
#include "InstrumentFunctionViews.h"
#include "InstrumentMidiIOView.h"
#include "Knob.h"
#include "LcdSpinBox.h"
#include "LedCheckbox.h"
#include "MainWindow.h"
#include "MidiClient.h"
#include "MidiPortMenu.h"
#include "MixHelpers.h"
#include "DataFile.h"
#include "NotePlayHandle.h"
#include "Pattern.h"
#include "PluginView.h"
#include "SamplePlayHandle.h"
#include "Song.h"
#include "StringPairDrag.h"
#include "TabWidget.h"
#include "ToolTip.h"
#include "TrackLabelButton.h"
#include "ValueBuffer.h"
#include "volume.h"


const char * volume_help = QT_TRANSLATE_NOOP( "InstrumentTrack",
						"With this knob you can set "
						"the volume of the opened "
						"channel.");

const int INSTRUMENT_WIDTH	= 254;
const int INSTRUMENT_HEIGHT	= INSTRUMENT_WIDTH;
const int PIANO_HEIGHT		= 84;
const int INSTRUMENT_WINDOW_CACHE_SIZE = 8;


// #### IT:
InstrumentTrack::InstrumentTrack( TrackContainer* tc ) :
	Track( Track::InstrumentTrack, tc ),
	MidiEventProcessor(),
	m_midiPort( tr( "unnamed_track" ), Engine::mixer()->midiClient(),
								this, this ),
	m_notes(),
	m_sustainPedalPressed( false ),
	m_silentBuffersProcessed( false ),
	m_baseNoteModel( 0, 0, KeysPerOctave * NumOctaves - 1, this,
							tr( "Base note" ) ),
	m_volumeModel( DefaultVolume, MinVolume, MaxVolume, 0.1f, this, tr( "Volume" ) ),
	m_panningModel( DefaultPanning, PanningLeft, PanningRight, 0.1f, this, tr( "Panning" ) ),
	m_audioPort( tr( "unnamed_track" ), true, &m_volumeModel, &m_panningModel ),
	m_pitchModel( 0, MinPitchDefault, MaxPitchDefault, 1, this, tr( "Pitch" ) ),
	m_pitchRangeModel( 1, 1, 24, this, tr( "Pitch range" ) ),
	m_effectChannelModel( 0, 0, 0, this, tr( "FX channel" ) ),
	m_instrument( NULL ),
	m_soundShaping( this ),
	m_arpeggio( this ),
	m_noteStacking( this ),
	m_piano( this ),
	m_processHandle( new InstrumentProcessHandle( this ) )
{
	m_volumeModel.setSampleExact( true );
	m_panningModel.setSampleExact( true );
	
	m_pitchModel.setCenterValue( 0 );
	m_panningModel.setCenterValue( DefaultPanning );
	m_baseNoteModel.setInitValue( DefaultKey );

	connect( &m_baseNoteModel, SIGNAL( dataChanged() ), this, SLOT( updateBaseNote() ) );
	connect( &m_pitchModel, SIGNAL( dataChanged() ), this, SLOT( updatePitch() ) );
	connect( &m_pitchRangeModel, SIGNAL( dataChanged() ), this, SLOT( updatePitchRange() ) );

	m_effectChannelModel.setRange( 0, Engine::fxMixer()->numChannels()-1, 1);

	for( int i = 0; i < NumKeys; ++i )
	{
		m_notes[i] = NULL;
		m_runningMidiNotes[i] = 0;
	}


	setName( tr( "Default preset" ) );

}


ProcessHandle * InstrumentTrack::getProcessHandle()
{
	return static_cast<ProcessHandle *>( m_processHandle );
}


int InstrumentTrack::baseNote() const
{
	return m_baseNoteModel.value() - Engine::getSong()->masterPitch();
}



InstrumentTrack::~InstrumentTrack()
{
	// kill all running notes and the iph
	silenceAllNotes( true );

	// now we're save deleting the instrument
	if( m_instrument ) delete m_instrument;
}




void InstrumentTrack::processAudioBuffer( sampleFrame* buf, const fpp_t frames, NotePlayHandle* n )
{
	// we must not play the sound if this InstrumentTrack is muted...
	if( isMuted() || ( n && n->isBbTrackMuted() ) || ! m_instrument )
	{
		return;
	}

	// Test for silent input data if instrument provides a single stream only (i.e. driven by InstrumentPlayHandle)
	// We could do that in all other cases as well but the overhead for silence test is bigger than
	// what we potentially save. While playing a note, a NotePlayHandle-driven instrument will produce sound in
	// 99 of 100 cases so that test would be a waste of time.
	if( m_instrument->flags().testFlag( Instrument::IsSingleStreamed ) &&
		MixHelpers::isSilent( buf, frames ) )
	{
		// at least pass one silent buffer to allow
		if( m_silentBuffersProcessed )
		{
			// skip further processing
			return;
		}
		m_silentBuffersProcessed = true;
	}
	else
	{
		m_silentBuffersProcessed = false;
	}

	// if effects "went to sleep" because there was no input, wake them up
	// now
	m_audioPort.effects()->startRunning();

	// get volume knob data
	static const float DefaultVolumeRatio = 1.0f / DefaultVolume;
	/*ValueBuffer * volBuf = m_volumeModel.valueBuffer();
	float v_scale = volBuf
		? 1.0f
		: getVolume() * DefaultVolumeRatio;*/

	// instruments using instrument-play-handles will call this method
	// without any knowledge about notes, so they pass NULL for n, which
	// is no problem for us since we just bypass the envelopes+LFOs
	if( m_instrument->flags().testFlag( Instrument::IsSingleStreamed ) == false && n != NULL )
	{
		const f_cnt_t offset = n->noteOffset();
		m_soundShaping.processAudioBuffer( buf + offset, frames - offset, n );
		const float vol = ( (float) n->getVolume() * DefaultVolumeRatio );
		const panning_t pan = qBound( PanningLeft, n->getPanning(), PanningRight );
		stereoVolumeVector vv = panningToVolumeVector( pan, vol );
		for( f_cnt_t f = offset; f < frames; ++f )
		{
			for( int c = 0; c < 2; ++c )
			{
				buf[f][c] *= vv.vol[c];
			}
		}
	}

	m_audioPort.setNextFxChannel( m_effectChannelModel.value() );
}




MidiEvent InstrumentTrack::applyMasterKey( const MidiEvent& event )
{
	MidiEvent copy( event );
	switch( event.type() )
	{
		case MidiNoteOn:
		case MidiNoteOff:
		case MidiKeyPressure:
			copy.setKey( masterKey( event.key() ) );
			break;
		default:
			break;
	}
	return copy;
}




void InstrumentTrack::processInEvent( const MidiEvent& event, const MidiTime& time, f_cnt_t offset )
{
	bool eventHandled = false;

	switch( event.type() )
	{
		// we don't send MidiNoteOn, MidiNoteOff and MidiKeyPressure
		// events to instrument as NotePlayHandle will send them on its
		// own
		case MidiNoteOn:
			if( event.velocity() > 0 )
			{
				NotePlayHandle* nph;
				m_notesMutex.lock();
				if( m_notes[event.key()] == NULL )
				{
					nph = NotePlayHandleManager::acquire( this, offset,
								typeInfo<f_cnt_t>::max() / 2,
								Note( MidiTime(), MidiTime(), event.key(), event.volume( midiPort()->baseVelocity() ) ),
								NULL, event.channel(),
								NotePlayHandle::OriginMidiInput );
					m_notes[event.key()] = nph;
					if( ! Engine::mixer()->addPlayHandle( nph ) )
					{
						m_notes[event.key()] = NULL;
					}
				}
				m_notesMutex.unlock();
				eventHandled = true;
				break;
			}

		case MidiNoteOff:
			m_notesMutex.lock();
			if( m_notes[event.key()] != NULL )
			{
				// do actual note off and remove internal reference to NotePlayHandle (which itself will
				// be deleted later automatically)
				m_notes[event.key()]->noteOff( offset );
				m_notes[event.key()] = NULL;
			}
			m_notesMutex.unlock();
			eventHandled = true;
			break;

		case MidiKeyPressure:
			if( m_notes[event.key()] != NULL )
			{
				// setVolume() calls processOutEvent() with MidiKeyPressure so the
				// attached instrument will receive the event as well
				m_notes[event.key()]->setVolume( event.volume( midiPort()->baseVelocity() ) );
			}
			eventHandled = true;
			break;

		case MidiPitchBend:
			// updatePitch() is connected to m_pitchModel::dataChanged() which will send out
			// MidiPitchBend events
			m_pitchModel.setValue( m_pitchModel.minValue() + event.pitchBend() * m_pitchModel.range() / MidiMaxPitchBend );
			break;

		case MidiControlChange:
			if( event.controllerNumber() == MidiControllerSustain )
			{
				if( event.controllerValue() > MidiMaxControllerValue/2 )
				{
					m_sustainPedalPressed = true;
				}
				else
				{
					m_sustainPedalPressed = false;
				}
			}
			if( event.controllerNumber() == MidiControllerAllSoundOff ||
				event.controllerNumber() == MidiControllerAllNotesOff ||
				event.controllerNumber() == MidiControllerOmniOn ||
				event.controllerNumber() == MidiControllerOmniOff ||
				event.controllerNumber() == MidiControllerMonoOn ||
				event.controllerNumber() == MidiControllerPolyOn )
			{
				silenceAllNotes();
			}
			break;

		case MidiMetaEvent:
			// handle special cases such as note panning
			switch( event.metaEvent() )
			{
				case MidiNotePanning:
					if( m_notes[event.key()] != NULL )
					{
						eventHandled = true;
						m_notes[event.key()]->setPanning( event.panning() );
					}
					break;
				default:
					qWarning( "InstrumentTrack: unhandled MIDI meta event: %i", event.metaEvent() );
					break;
			}
			break;
			
		default:
			break;
	}

	if( eventHandled == false && instrument()->handleMidiEvent( event, time, offset ) == false )
	{
		qWarning( "InstrumentTrack: unhandled MIDI event %d", event.type() );
	}

}




void InstrumentTrack::processOutEvent( const MidiEvent& event, const MidiTime& time, f_cnt_t offset )
{
	// do nothing if we do not have an instrument instance (e.g. when loading settings)
	if( m_instrument == NULL )
	{
		return;
	}

	const MidiEvent transposedEvent = applyMasterKey( event );
	const int key = transposedEvent.key();

	switch( event.type() )
	{
		case MidiNoteOn:
			m_midiNotesMutex.lock();
			m_piano.setKeyState( event.key(), true );	// event.key() = original key

			if( key >= 0 && key < NumKeys )
			{
				if( m_runningMidiNotes[key] > 0 )
				{
					m_instrument->handleMidiEvent( MidiEvent( MidiNoteOff, midiPort()->realOutputChannel(), key, 0 ), time, offset );
				}
				++m_runningMidiNotes[key];
				m_instrument->handleMidiEvent( MidiEvent( MidiNoteOn, midiPort()->realOutputChannel(), key, event.velocity() ), time, offset );
				emit newNote();
			}
			m_midiNotesMutex.unlock();
			break;

		case MidiNoteOff:
			m_midiNotesMutex.lock();
			m_piano.setKeyState( event.key(), false );	// event.key() = original key

			if( key >= 0 && key < NumKeys && --m_runningMidiNotes[key] <= 0 )
			{
				m_instrument->handleMidiEvent( MidiEvent( MidiNoteOff, midiPort()->realOutputChannel(), key, 0 ), time, offset );
			}
			m_midiNotesMutex.unlock();
			break;

		default:
			m_instrument->handleMidiEvent( transposedEvent, time, offset );
			break;
	}

	// if appropriate, midi-port does futher routing
	m_midiPort.processOutEvent( event, time );
}




void InstrumentTrack::silenceAllNotes( bool removeIPH )
{
	m_notesMutex.lock();
	m_midiNotesMutex.lock();
	for( int i = 0; i < NumKeys; ++i )
	{
		m_notes[i] = NULL;
		m_runningMidiNotes[i] = 0;
	}
	m_notesMutex.unlock();
	m_midiNotesMutex.unlock();

	lock();
	// invalidate all NotePlayHandles linked to this track
<<<<<<< HEAD
	m_noteHandles.clear();
	engine::mixer()->removePlayHandles( this, removeIPH );
=======
	m_processHandles.clear();
	Engine::mixer()->removePlayHandles( this, removeIPH );
>>>>>>> 5f4cdac8
	unlock();
}




f_cnt_t InstrumentTrack::beatLen( NotePlayHandle * _n ) const
{
	if( m_instrument != NULL )
	{
		const f_cnt_t len = m_instrument->beatLen( _n );
		if( len > 0 )
		{
			return len;
		}
	}
	return m_soundShaping.envFrames();
}




void InstrumentTrack::playNote( NotePlayHandle* n, sampleFrame* workingBuffer )
{
	// arpeggio- and chord-widget has to do its work -> adding sub-notes
	// for chords/arpeggios
	m_noteStacking.processNote( n );
	m_arpeggio.processNote( n );

	if( n->isMasterNote() == false && m_instrument != NULL )
	{
		// all is done, so now lets play the note!
		m_instrument->playNote( n, workingBuffer );
	}
}




QString InstrumentTrack::instrumentName() const
{
	if( m_instrument != NULL )
	{
		return m_instrument->displayName();
	}
	return QString::null;
}




void InstrumentTrack::deleteNotePluginData( NotePlayHandle* n )
{
	if( m_instrument != NULL )
	{
		m_instrument->deleteNotePluginData( n );
	}
}




void InstrumentTrack::setName( const QString & _new_name )
{
	// when changing name of track, also change name of those patterns,
	// which have the same name as the instrument-track
	for( int i = 0; i < numOfTCOs(); ++i )
	{
		Pattern* p = dynamic_cast<Pattern*>( getTCO( i ) );
		if( ( p != NULL && p->name() == name() ) || p->name() == "" )
		{
			p->setName( _new_name );
		}
	}

	Track::setName( _new_name );
	m_midiPort.setName( name() );
	m_audioPort.setName( name() );

	emit nameChanged();
}






void InstrumentTrack::updateBaseNote()
{
	for( NotePlayHandleList::Iterator it = m_noteHandles.begin();
					it != m_noteHandles.end(); ++it )
	{
		( *it )->setFrequencyUpdate();
	}
}




void InstrumentTrack::updatePitch()
{
	updateBaseNote();

	processOutEvent( MidiEvent( MidiPitchBend, midiPort()->realOutputChannel(), midiPitch() ) );
}




void InstrumentTrack::updatePitchRange()
{
	const int r = m_pitchRangeModel.value();
	m_pitchModel.setRange( MinPitchDefault * r, MaxPitchDefault * r );

	processOutEvent( MidiEvent( MidiControlChange, midiPort()->realOutputChannel(),
								MidiControllerRegisteredParameterNumberLSB, MidiPitchBendSensitivityRPN & 0x7F ) );
	processOutEvent( MidiEvent( MidiControlChange, midiPort()->realOutputChannel(),
								MidiControllerRegisteredParameterNumberMSB, ( MidiPitchBendSensitivityRPN >> 8 ) & 0x7F ) );
	processOutEvent( MidiEvent( MidiControlChange, midiPort()->realOutputChannel(), MidiControllerDataEntry, midiPitchRange() ) );
}




int InstrumentTrack::masterKey( int _midi_key ) const
{
	int key = baseNote();
	return tLimit<int>( _midi_key - ( key - DefaultKey ), 0, NumKeys );
}




void InstrumentTrack::removeMidiPortNode( DataFile & _dataFile )
{
	QDomNodeList n = _dataFile.elementsByTagName( "midiport" );
	n.item( 0 ).parentNode().removeChild( n.item( 0 ) );
}


void InstrumentProcessHandle::doProcessing()
{
	if( ! m_track->tryLock() || ! m_track->instrument() )
	{
		return;
	}
<<<<<<< HEAD
	const int tcoNum = engine::getSong()->playingTcoNum();
	const tick_t start = engine::getSong()->periodStartTick();
	const tick_t end = engine::getSong()->getTicks();
	TickOffsetHash * toh = engine::getSong()->ticksThisPeriod();
	
	tcoVector tcos;
	bbTrack * bbtrack = NULL;
	if( tcoNum >= 0 )
	{
		trackContentObject * tco = m_track->getTCO( tcoNum );
		tcos.push_back( tco );
		bbtrack = bbTrack::findBBTrack( tcoNum );
=======
	const float frames_per_tick = Engine::framesPerTick();

	tcoVector tcos;
	::BBTrack * bb_track = NULL;
	if( _tco_num >= 0 )
	{
		TrackContentObject * tco = getTCO( _tco_num );
		tcos.push_back( tco );
		bb_track = BBTrack::findBBTrack( _tco_num );
>>>>>>> 5f4cdac8
	}
	else
	{
		m_track->getTCOsInRange( tcos, start, end );
	}
	
	// Handle automation: detuning
	for( NotePlayHandleList::Iterator it = m_track->m_noteHandles.begin();
					it != m_track->m_noteHandles.end(); ++it )
	{
		( *it )->processMidiTime( start );
	}
	
	if ( tcos.size() == 0 || toh->size() == 0 )
	{
		m_track->unlock();
		return;
	}
	
	for( tcoVector::Iterator it = tcos.begin(); it != tcos.end(); ++it )
	{
		Pattern * p = dynamic_cast<Pattern*>( *it );
		// everything which is not a pattern or muted won't be played
		if( p == NULL || ( *it )->isMuted() )
		{
			continue;
		}
		for( TickOffsetHash::iterator tit = toh->begin(); tit != toh->end(); ++tit )
		{
			MidiTime cur_start = tit.key();
			if( tcoNum < 0 )
			{
				cur_start -= p->startPosition();
			}

			// get all notes from the given pattern...
			const NoteVector & notes = p->notes();
			// ...and set our index to zero
			NoteVector::ConstIterator nit = notes.begin();

			// very effective algorithm for playing notes that are
			// posated within the current sample-frame
			if( cur_start > 0 )
			{
				// skip notes which are posated before start
				while( nit != notes.end() && ( *nit )->pos() < cur_start )
				{
					++nit;
				}
			}

<<<<<<< HEAD
			note * cur_note;
			while( nit != notes.end() &&
						( cur_note = *nit )->pos() == cur_start )
=======
		Note * cur_note;
		while( nit != notes.end() &&
					( cur_note = *nit )->pos() == cur_start )
		{
			if( cur_note->length() != 0 )
>>>>>>> 5f4cdac8
			{
				if( cur_note->length() != 0 )
				{
					const f_cnt_t note_frames =
						cur_note->length().frames( engine::framesPerTick() ); // TODO 2.0 replace fpt with fpt lookup once implemented

<<<<<<< HEAD
					NotePlayHandle * nph = NotePlayHandleManager::acquire( m_track, tit.value(), note_frames, *cur_note );
					nph->setBBTrack( bbtrack );
					// are we playing global song?
					if( tcoNum < 0 )
					{
						// then set song-global offset of pattern in order to
						// properly perform the note detuning
						nph->setSongGlobalParentOffset( p->startPosition() );
					}
					engine::mixer()->addPlayHandle( nph );
				}
				++nit;
=======
				Engine::mixer()->addPlayHandle( notePlayHandle );
				played_a_note = true;
>>>>>>> 5f4cdac8
			}
		}
	}
	m_track->unlock();
}


bool InstrumentTrack::play( const MidiTime & _start, const fpp_t _frames,
							const f_cnt_t _offset, int _tco_num )
{
	return false;
}




TrackContentObject * InstrumentTrack::createTCO( const MidiTime & )
{
	return new Pattern( this );
}




TrackView * InstrumentTrack::createView( TrackContainerView* tcv )
{
	return new InstrumentTrackView( this, tcv );
}




void InstrumentTrack::saveTrackSpecificSettings( QDomDocument& doc, QDomElement & thisElement )
{
	m_volumeModel.saveSettings( doc, thisElement, "vol" );
	m_panningModel.saveSettings( doc, thisElement, "pan" );
	m_pitchModel.saveSettings( doc, thisElement, "pitch" );
	m_pitchRangeModel.saveSettings( doc, thisElement, "pitchrange" );

	m_effectChannelModel.saveSettings( doc, thisElement, "fxch" );
	m_baseNoteModel.saveSettings( doc, thisElement, "basenote" );

	if( m_instrument != NULL )
	{
		QDomElement i = doc.createElement( "instrument" );
		i.setAttribute( "name", m_instrument->descriptor()->name );
		m_instrument->saveState( doc, i );
		thisElement.appendChild( i );
	}
	m_soundShaping.saveState( doc, thisElement );
	m_noteStacking.saveState( doc, thisElement );
	m_arpeggio.saveState( doc, thisElement );
	m_midiPort.saveState( doc, thisElement );
	m_audioPort.effects()->saveState( doc, thisElement );
}




void InstrumentTrack::loadTrackSpecificSettings( const QDomElement & thisElement )
{
	silenceAllNotes( true );

	lock();

	m_volumeModel.loadSettings( thisElement, "vol" );
	m_panningModel.loadSettings( thisElement, "pan" );
	m_pitchRangeModel.loadSettings( thisElement, "pitchrange" );
	m_pitchModel.loadSettings( thisElement, "pitch" );
	m_effectChannelModel.setRange( 0, Engine::fxMixer()->numChannels()-1 );
	m_effectChannelModel.loadSettings( thisElement, "fxch" );
	m_baseNoteModel.loadSettings( thisElement, "basenote" );

	// clear effect-chain just in case we load an old preset without FX-data
	m_audioPort.effects()->clear();

	QDomNode node = thisElement.firstChild();
	while( !node.isNull() )
	{
		if( node.isElement() )
		{
			if( m_soundShaping.nodeName() == node.nodeName() )
			{
				m_soundShaping.restoreState( node.toElement() );
			}
			else if( m_noteStacking.nodeName() == node.nodeName() )
			{
				m_noteStacking.restoreState( node.toElement() );
			}
			else if( m_arpeggio.nodeName() == node.nodeName() )
			{
				m_arpeggio.restoreState( node.toElement() );
			}
			else if( m_midiPort.nodeName() == node.nodeName() )
			{
				m_midiPort.restoreState( node.toElement() );
			}
			else if( m_audioPort.effects()->nodeName() == node.nodeName() )
			{
				m_audioPort.effects()->restoreState( node.toElement() );
			}
			else if( node.nodeName() == "instrument" )
			{
				delete m_instrument;
				m_instrument = NULL;
				m_instrument = Instrument::instantiate( node.toElement().attribute( "name" ), this );
				m_instrument->restoreState( node.firstChildElement() );

				emit instrumentChanged();
			}
		}
		node = node.nextSibling();
	}
	updatePitchRange();
	unlock();
}




Instrument * InstrumentTrack::loadInstrument( const QString & _plugin_name )
{
	silenceAllNotes( true );

	lock();
	delete m_instrument;
	m_instrument = Instrument::instantiate( _plugin_name, this );
	unlock();
	setName( m_instrument->displayName() );

	emit instrumentChanged();

	return m_instrument;
}





// #### ITV:


QQueue<InstrumentTrackWindow *> InstrumentTrackView::s_windowCache;



InstrumentTrackView::InstrumentTrackView( InstrumentTrack * _it, TrackContainerView* tcv ) :
	TrackView( _it, tcv ),
	m_window( NULL ),
	m_lastPos( -1, -1 )
{
	setAcceptDrops( true );
	setFixedHeight( 32 );

	m_tlb = new TrackLabelButton( this, getTrackSettingsWidget() );
	m_tlb->setCheckable( true );
	m_tlb->setIcon( embed::getIconPixmap( "instrument_track" ) );
	m_tlb->move( 3, 1 );
	m_tlb->show();

	connect( m_tlb, SIGNAL( toggled( bool ) ),
			this, SLOT( toggleInstrumentWindow( bool ) ) );

	connect( _it, SIGNAL( nameChanged() ),
			m_tlb, SLOT( update() ) );

	// creation of widgets for track-settings-widget
	int widgetWidth;
	if( ConfigManager::inst()->value( "ui",
					  "compacttrackbuttons" ).toInt() )
	{
		widgetWidth = DEFAULT_SETTINGS_WIDGET_WIDTH_COMPACT;
	}
	else 
	{
		widgetWidth = DEFAULT_SETTINGS_WIDGET_WIDTH;
	}

	m_volumeKnob = new Knob( knobSmall_17, getTrackSettingsWidget(),
							tr( "Volume" ) );
	m_volumeKnob->setVolumeKnob( true );
	m_volumeKnob->setModel( &_it->m_volumeModel );
	m_volumeKnob->setHintText( tr( "Volume:" ) + " ", "%" );
	m_volumeKnob->move( widgetWidth-2*24, 2 );
	m_volumeKnob->setLabel( tr( "VOL" ) );
	m_volumeKnob->show();
	m_volumeKnob->setWhatsThis( tr( volume_help ) );

	m_panningKnob = new Knob( knobSmall_17, getTrackSettingsWidget(),
							tr( "Panning" ) );
	m_panningKnob->setModel( &_it->m_panningModel );
	m_panningKnob->setHintText( tr( "Panning:" ) + " ", "%" );
	m_panningKnob->move( widgetWidth-24, 2 );
	m_panningKnob->setLabel( tr( "PAN" ) );
	m_panningKnob->show();

	m_midiMenu = new QMenu( tr( "MIDI" ), this );

	// sequenced MIDI?
	if( !Engine::mixer()->midiClient()->isRaw() )
	{
		_it->m_midiPort.m_readablePortsMenu = new MidiPortMenu(
							MidiPort::Input );
		_it->m_midiPort.m_writablePortsMenu = new MidiPortMenu(
							MidiPort::Output );
		_it->m_midiPort.m_readablePortsMenu->setModel(
							&_it->m_midiPort );
		_it->m_midiPort.m_writablePortsMenu->setModel(
							&_it->m_midiPort );
		m_midiInputAction = m_midiMenu->addMenu(
					_it->m_midiPort.m_readablePortsMenu );
		m_midiOutputAction = m_midiMenu->addMenu(
					_it->m_midiPort.m_writablePortsMenu );
	}
	else
	{
		m_midiInputAction = m_midiMenu->addAction( "" );
		m_midiOutputAction = m_midiMenu->addAction( "" );
		m_midiInputAction->setCheckable( true );
		m_midiOutputAction->setCheckable( true );
		connect( m_midiInputAction, SIGNAL( changed() ), this,
						SLOT( midiInSelected() ) );
		connect( m_midiOutputAction, SIGNAL( changed() ), this,
					SLOT( midiOutSelected() ) );
		connect( &_it->m_midiPort, SIGNAL( modeChanged() ),
				this, SLOT( midiConfigChanged() ) );
	}

	m_midiInputAction->setText( tr( "Input" ) );
	m_midiOutputAction->setText( tr( "Output" ) );

	m_activityIndicator = new FadeButton( QApplication::palette().color( QPalette::Active,
							QPalette::Background),
						QApplication::palette().color( QPalette::Active,
							QPalette::BrightText ),
						getTrackSettingsWidget() );
	m_activityIndicator->setGeometry(
					 widgetWidth-2*24-11, 2, 8, 28 );
	m_activityIndicator->show();
	connect( m_activityIndicator, SIGNAL( pressed() ),
				this, SLOT( activityIndicatorPressed() ) );
	connect( m_activityIndicator, SIGNAL( released() ),
				this, SLOT( activityIndicatorReleased() ) );
	connect( _it, SIGNAL( newNote() ),
				m_activityIndicator, SLOT( activate() ) );


	setModel( _it );
}




InstrumentTrackView::~InstrumentTrackView()
{
	freeInstrumentTrackWindow();

	delete model()->m_midiPort.m_readablePortsMenu;
	delete model()->m_midiPort.m_writablePortsMenu;
}




InstrumentTrackWindow * InstrumentTrackView::topLevelInstrumentTrackWindow()
{
	InstrumentTrackWindow * w = NULL;
	foreach( QMdiSubWindow * sw,
				Engine::mainWindow()->workspace()->subWindowList(
											QMdiArea::ActivationHistoryOrder ) )
	{
		if( sw->isVisible() && sw->widget()->inherits( "InstrumentTrackWindow" ) )
		{
			w = qobject_cast<InstrumentTrackWindow *>( sw->widget() );
		}
	}

	return w;
}



// TODO: Add windows to free list on freeInstrumentTrackWindow. 
// But, don't NULL m_window or disconnect signals.  This will allow windows 
// that are being show/hidden frequently to stay connected.
void InstrumentTrackView::freeInstrumentTrackWindow()
{
	if( m_window != NULL )
	{
		m_lastPos = m_window->parentWidget()->pos();

		if( ConfigManager::inst()->value( "ui",
										"oneinstrumenttrackwindow" ).toInt() ||
						s_windowCache.count() < INSTRUMENT_WINDOW_CACHE_SIZE )
		{
			model()->setHook( NULL );
			m_window->setInstrumentTrackView( NULL );
			m_window->parentWidget()->hide();
			//m_window->setModel(
			//	engine::dummyTrackContainer()->
			//			dummyInstrumentTrack() );
			m_window->updateInstrumentView();
			s_windowCache << m_window;
		}
		else
		{
			delete m_window;
		}
		
		m_window = NULL;
	}
}




void InstrumentTrackView::cleanupWindowCache()
{
	while( !s_windowCache.isEmpty() )
	{
		delete s_windowCache.dequeue();
	}
}




InstrumentTrackWindow * InstrumentTrackView::getInstrumentTrackWindow()
{
	if( m_window != NULL )
	{
	}
	else if( !s_windowCache.isEmpty() )
	{
		m_window = s_windowCache.dequeue();
		
		m_window->setInstrumentTrackView( this );
		m_window->setModel( model() );
		m_window->updateInstrumentView();
		model()->setHook( m_window );

		if( ConfigManager::inst()->
							value( "ui", "oneinstrumenttrackwindow" ).toInt() )
		{
			s_windowCache << m_window;
		}
		else if( m_lastPos.x() > 0 || m_lastPos.y() > 0 )
		{
			m_window->parentWidget()->move( m_lastPos );
		}
	}
	else
	{
		m_window = new InstrumentTrackWindow( this );
		if( ConfigManager::inst()->
							value( "ui", "oneinstrumenttrackwindow" ).toInt() )
		{
			// first time, an InstrumentTrackWindow is opened
			s_windowCache << m_window;
		}
	}
		
	return m_window;
}




void InstrumentTrackView::dragEnterEvent( QDragEnterEvent * _dee )
{
	InstrumentTrackWindow::dragEnterEventGeneric( _dee );
	if( !_dee->isAccepted() )
	{
		TrackView::dragEnterEvent( _dee );
	}
}




void InstrumentTrackView::dropEvent( QDropEvent * _de )
{
	getInstrumentTrackWindow()->dropEvent( _de );
	TrackView::dropEvent( _de );
}




void InstrumentTrackView::toggleInstrumentWindow( bool _on )
{
	getInstrumentTrackWindow()->toggleVisibility( _on );
	
	if( !_on )
	{
		freeInstrumentTrackWindow();
	}
}




void InstrumentTrackView::activityIndicatorPressed()
{
	model()->processInEvent( MidiEvent( MidiNoteOn, 0, DefaultKey, MidiDefaultVelocity ) );
}




void InstrumentTrackView::activityIndicatorReleased()
{
	model()->processInEvent( MidiEvent( MidiNoteOff, 0, DefaultKey, 0 ) );
}





void InstrumentTrackView::midiInSelected()
{
	if( model() )
	{
		model()->m_midiPort.setReadable( m_midiInputAction->isChecked() );
	}
}




void InstrumentTrackView::midiOutSelected()
{
	if( model() )
	{
		model()->m_midiPort.setWritable( m_midiOutputAction->isChecked() );
	}
}




void InstrumentTrackView::midiConfigChanged()
{
	m_midiInputAction->setChecked( model()->m_midiPort.isReadable() );
	m_midiOutputAction->setChecked( model()->m_midiPort.isWritable() );
}






class fxLineLcdSpinBox : public LcdSpinBox 
{
	public:
		fxLineLcdSpinBox( int _num_digits, QWidget * _parent, 
				const QString & _name ) :
			LcdSpinBox( _num_digits, _parent, _name ) {}

	protected:
		virtual void mouseDoubleClickEvent ( QMouseEvent * _me )
		{
			Engine::fxMixerView()->setCurrentFxLine( model()->value() );

			Engine::fxMixerView()->show();// show fxMixer window
			Engine::fxMixerView()->setFocus();// set focus to fxMixer window
			//engine::getFxMixerView()->raise();
		}
};



// #### ITW:
InstrumentTrackWindow::InstrumentTrackWindow( InstrumentTrackView * _itv ) :
	QWidget(),
	ModelView( NULL, this ),
	m_track( _itv->model() ),
	m_itv( _itv ),
	m_instrumentView( NULL )
{
	setAcceptDrops( true );

	// init own layout + widgets
	setFocusPolicy( Qt::StrongFocus );
	QVBoxLayout * vlayout = new QVBoxLayout( this );
	vlayout->setMargin( 0 );
	vlayout->setSpacing( 0 );

	TabWidget* generalSettingsWidget = new TabWidget( tr( "GENERAL SETTINGS" ), this );

	QVBoxLayout* generalSettingsLayout = new QVBoxLayout( generalSettingsWidget );

	generalSettingsLayout->setContentsMargins( 8, 18, 8, 8 );
	generalSettingsLayout->setSpacing( 6 );

	// setup line edit for changing instrument track name
	m_nameLineEdit = new QLineEdit;
	m_nameLineEdit->setFont( pointSize<9>( m_nameLineEdit->font() ) );
	connect( m_nameLineEdit, SIGNAL( textChanged( const QString & ) ),
				this, SLOT( textChanged( const QString & ) ) );

	generalSettingsLayout->addWidget( m_nameLineEdit );

	QHBoxLayout* basicControlsLayout = new QHBoxLayout;
	basicControlsLayout->setSpacing( 3 );

	// set up volume knob
	m_volumeKnob = new Knob( knobBright_26, NULL, tr( "Instrument volume" ) );
	m_volumeKnob->setVolumeKnob( true );
	m_volumeKnob->setHintText( tr( "Volume:" ) + " ", "%" );
	m_volumeKnob->setLabel( tr( "VOL" ) );

	m_volumeKnob->setWhatsThis( tr( volume_help ) );

	basicControlsLayout->addWidget( m_volumeKnob );

	// set up panning knob
	m_panningKnob = new Knob( knobBright_26, NULL, tr( "Panning" ) );
	m_panningKnob->setHintText( tr( "Panning:" ) + " ", "" );
	m_panningKnob->setLabel( tr( "PAN" ) );

	basicControlsLayout->addWidget( m_panningKnob );
	basicControlsLayout->addStretch();

	// set up pitch knob
	m_pitchKnob = new Knob( knobBright_26, NULL, tr( "Pitch" ) );
	m_pitchKnob->setHintText( tr( "Pitch:" ) + " ", " " + tr( "cents" ) );
	m_pitchKnob->setLabel( tr( "PITCH" ) );

	basicControlsLayout->addWidget( m_pitchKnob );

	// set up pitch range knob
	m_pitchRangeSpinBox= new LcdSpinBox( 2, NULL, tr( "Pitch range (semitones)" ) );
	m_pitchRangeSpinBox->setLabel( tr( "RANGE" ) );

	basicControlsLayout->addWidget( m_pitchRangeSpinBox );
	basicControlsLayout->addStretch();

	// setup spinbox for selecting FX-channel
	m_effectChannelNumber = new fxLineLcdSpinBox( 2, NULL, tr( "FX channel" ) );
	m_effectChannelNumber->setLabel( tr( "FX" ) );

	basicControlsLayout->addWidget( m_effectChannelNumber );

	basicControlsLayout->addStretch();


	QPushButton* saveSettingsBtn = new QPushButton( embed::getIconPixmap( "project_save" ), QString() );
	saveSettingsBtn->setMinimumSize( 32, 32 );

	connect( saveSettingsBtn, SIGNAL( clicked() ), this, SLOT( saveSettingsBtnClicked() ) );

	ToolTip::add( saveSettingsBtn, tr( "Save current instrument track settings in a preset file" ) );
	saveSettingsBtn->setWhatsThis(
		tr( "Click here, if you want to save current instrument track settings in a preset file. "
			"Later you can load this preset by double-clicking it in the preset-browser." ) );

	basicControlsLayout->addWidget( saveSettingsBtn );

	generalSettingsLayout->addLayout( basicControlsLayout );


	m_tabWidget = new TabWidget( "", this );
	m_tabWidget->setFixedHeight( INSTRUMENT_HEIGHT + 10 );


	// create tab-widgets
	m_ssView = new InstrumentSoundShapingView( m_tabWidget );

	// FUNC tab
	QWidget* instrumentFunctions = new QWidget( m_tabWidget );
	QVBoxLayout* instrumentFunctionsLayout = new QVBoxLayout( instrumentFunctions );
	instrumentFunctionsLayout->setMargin( 5 );
	m_noteStackingView = new InstrumentFunctionNoteStackingView( &m_track->m_noteStacking );
	m_arpeggioView = new InstrumentFunctionArpeggioView( &m_track->m_arpeggio );

	instrumentFunctionsLayout->addWidget( m_noteStackingView );
	instrumentFunctionsLayout->addWidget( m_arpeggioView );
	instrumentFunctionsLayout->addStretch();

	// MIDI tab
	m_midiView = new InstrumentMidiIOView( m_tabWidget );

	// FX tab
	m_effectView = new EffectRackView( m_track->m_audioPort.effects(), m_tabWidget );

	m_tabWidget->addTab( m_ssView, tr( "ENV/LFO" ), 1 );
	m_tabWidget->addTab( instrumentFunctions, tr( "FUNC" ), 2 );
	m_tabWidget->addTab( m_effectView, tr( "FX" ), 3 );
	m_tabWidget->addTab( m_midiView, tr( "MIDI" ), 4 );

	// setup piano-widget
	m_pianoView = new PianoView( this );
	m_pianoView->setFixedSize( INSTRUMENT_WIDTH, PIANO_HEIGHT );

	vlayout->addWidget( generalSettingsWidget );
	vlayout->addWidget( m_tabWidget );
	vlayout->addWidget( m_pianoView );


	setModel( _itv->model() );

	updateInstrumentView();

	setFixedWidth( INSTRUMENT_WIDTH );
	resize( sizeHint() );

	QMdiSubWindow * subWin = Engine::mainWindow()->workspace()->addSubWindow( this );
	Qt::WindowFlags flags = subWin->windowFlags();
	flags |= Qt::MSWindowsFixedSizeDialogHint;
	flags &= ~Qt::WindowMaximizeButtonHint;
	subWin->setWindowFlags( flags );

  // Hide the Size and Maximize options from the system menu
  // since the dialog size is fixed.
  QMenu * systemMenu = subWin->systemMenu();
  systemMenu->actions().at( 2 )->setVisible( false ); // Size
  systemMenu->actions().at( 4 )->setVisible( false ); // Maximize

  subWin->setWindowIcon( embed::getIconPixmap( "instrument_track" ) );
	subWin->setFixedSize( subWin->size() );
	subWin->hide();
}




InstrumentTrackWindow::~InstrumentTrackWindow()
{
	InstrumentTrackView::s_windowCache.removeAll( this );

	delete m_instrumentView;

	if( Engine::mainWindow()->workspace() )
	{
		parentWidget()->hide();
		parentWidget()->deleteLater();
	}
}




void InstrumentTrackWindow::setInstrumentTrackView( InstrumentTrackView* view )
{
	if( m_itv && view )
	{
		m_itv->m_tlb->setChecked( false );
	}

	m_itv = view;
}




void InstrumentTrackWindow::modelChanged()
{
	m_track = castModel<InstrumentTrack>();

	m_nameLineEdit->setText( m_track->name() );

	m_track->disconnect( SIGNAL( nameChanged() ), this );
	m_track->disconnect( SIGNAL( instrumentChanged() ), this );

	connect( m_track, SIGNAL( nameChanged() ),
			this, SLOT( updateName() ) );
	connect( m_track, SIGNAL( instrumentChanged() ),
			this, SLOT( updateInstrumentView() ) );
	
	m_volumeKnob->setModel( &m_track->m_volumeModel );
	m_panningKnob->setModel( &m_track->m_panningModel );
	m_effectChannelNumber->setModel( &m_track->m_effectChannelModel );
	m_pianoView->setModel( &m_track->m_piano );

	if( m_track->instrument() && m_track->instrument()->flags().testFlag( Instrument::IsNotBendable ) == false )
	{
		m_pitchKnob->setModel( &m_track->m_pitchModel );
		m_pitchRangeSpinBox->setModel( &m_track->m_pitchRangeModel );
		m_pitchKnob->show();
		m_pitchRangeSpinBox->show();
	}
	else
	{
		m_pitchKnob->hide();
		m_pitchKnob->setModel( NULL );
		m_pitchRangeSpinBox->hide();
	}

	m_ssView->setModel( &m_track->m_soundShaping );
	m_noteStackingView->setModel( &m_track->m_noteStacking );
	m_arpeggioView->setModel( &m_track->m_arpeggio );
	m_midiView->setModel( &m_track->m_midiPort );
	m_effectView->setModel( m_track->m_audioPort.effects() );
	updateName();
}




void InstrumentTrackWindow::saveSettingsBtnClicked()
{
	FileDialog sfd( this, tr( "Save preset" ), "", tr( "XML preset file (*.xpf)" ) );

	QString presetRoot = ConfigManager::inst()->userPresetsDir();
	if( !QDir( presetRoot ).exists() )
	{
		QDir().mkdir( presetRoot );
	}
	if( !QDir( presetRoot + m_track->instrumentName() ).exists() )
	{
		QDir( presetRoot ).mkdir( m_track->instrumentName() );
	}

	sfd.setAcceptMode( FileDialog::AcceptSave );
	sfd.setDirectory( presetRoot + m_track->instrumentName() );
	sfd.setFileMode( FileDialog::AnyFile );

	if( sfd.exec() == QDialog::Accepted &&
		!sfd.selectedFiles().isEmpty() &&
		!sfd.selectedFiles().first().isEmpty() )
	{
		DataFile::LocaleHelper localeHelper( DataFile::LocaleHelper::ModeSave );

		DataFile dataFile( DataFile::InstrumentTrackSettings );
		m_track->setSimpleSerializing();
		m_track->saveSettings( dataFile, dataFile.content() );
		QString f = sfd.selectedFiles()[0];
		dataFile.writeFile( f );
	}
}





void InstrumentTrackWindow::updateName()
{
	setWindowTitle( m_track->name().length() > 25 ? ( m_track->name().left(24)+"..." ) : m_track->name() );

	if( m_nameLineEdit->text() != m_track->name() )
	{
		m_nameLineEdit->setText( m_track->name() );
	}
}





void InstrumentTrackWindow::updateInstrumentView()
{
	delete m_instrumentView;
	if( m_track->m_instrument != NULL )
	{
		m_instrumentView = m_track->m_instrument->createView( m_tabWidget );
		m_tabWidget->addTab( m_instrumentView, tr( "PLUGIN" ), 0 );
		m_tabWidget->setActiveTab( 0 );

		m_ssView->setFunctionsHidden( m_track->m_instrument->flags().testFlag( Instrument::IsSingleStreamed ) );

		modelChanged(); 		// Get the instrument window to refresh
		m_track->dataChanged(); // Get the text on the trackButton to change
	}
}




void InstrumentTrackWindow::textChanged( const QString& newName )
{
	m_track->setName( newName );
	Engine::getSong()->setModified();
}




void InstrumentTrackWindow::toggleVisibility( bool on )
{
	if( on )
	{
		show();
		parentWidget()->show();
		parentWidget()->raise();
	}
	else
	{
		parentWidget()->hide();
	}
}




void InstrumentTrackWindow::closeEvent( QCloseEvent* event )
{
	event->ignore();

	if( Engine::mainWindow()->workspace() )
	{
		parentWidget()->hide();
	}
	else
	{
		hide();
	}

	m_itv->m_tlb->setFocus();
	m_itv->m_tlb->setChecked( false );
}




void InstrumentTrackWindow::focusInEvent( QFocusEvent* )
{
	m_pianoView->setFocus();
}




void InstrumentTrackWindow::dragEnterEventGeneric( QDragEnterEvent* event )
{
	StringPairDrag::processDragEnterEvent( event, "instrument,presetfile,pluginpresetfile" );
}




void InstrumentTrackWindow::dragEnterEvent( QDragEnterEvent* event )
{
	dragEnterEventGeneric( event );
}




void InstrumentTrackWindow::dropEvent( QDropEvent* event )
{
	QString type = StringPairDrag::decodeKey( event );
	QString value = StringPairDrag::decodeValue( event );

	if( type == "instrument" )
	{
		m_track->loadInstrument( value );

		Engine::getSong()->setModified();

		event->accept();
	}
	else if( type == "presetfile" )
	{
		DataFile dataFile( value );
		InstrumentTrack::removeMidiPortNode( dataFile );
		m_track->setSimpleSerializing();
		m_track->loadSettings( dataFile.content().toElement() );

		Engine::getSong()->setModified();

		event->accept();
	}
	else if( type == "pluginpresetfile" )
	{
		const QString ext = FileItem::extension( value );
		Instrument * i = m_track->instrument();

		if( !i->descriptor()->supportsFileType( ext ) )
		{
			i = m_track->loadInstrument( Engine::pluginFileHandling()[ext] );
		}

		i->loadFile( value );

		event->accept();
	}
}




void InstrumentTrackWindow::saveSettings( QDomDocument& doc, QDomElement & thisElement )
{
	thisElement.setAttribute( "tab", m_tabWidget->activeTab() );
	MainWindow::saveWidgetState( this, thisElement );
}




void InstrumentTrackWindow::loadSettings( const QDomElement& thisElement )
{
	m_tabWidget->setActiveTab( thisElement.attribute( "tab" ).toInt() );
	MainWindow::restoreWidgetState( this, thisElement );
	if( isVisible() )
	{
		m_itv->m_tlb->setChecked( true );
	}
}<|MERGE_RESOLUTION|>--- conflicted
+++ resolved
@@ -430,13 +430,8 @@
 
 	lock();
 	// invalidate all NotePlayHandles linked to this track
-<<<<<<< HEAD
 	m_noteHandles.clear();
-	engine::mixer()->removePlayHandles( this, removeIPH );
-=======
-	m_processHandles.clear();
 	Engine::mixer()->removePlayHandles( this, removeIPH );
->>>>>>> 5f4cdac8
 	unlock();
 }
 
@@ -583,30 +578,18 @@
 	{
 		return;
 	}
-<<<<<<< HEAD
-	const int tcoNum = engine::getSong()->playingTcoNum();
-	const tick_t start = engine::getSong()->periodStartTick();
-	const tick_t end = engine::getSong()->getTicks();
-	TickOffsetHash * toh = engine::getSong()->ticksThisPeriod();
+	const int tcoNum = Engine::getSong()->playingTcoNum();
+	const tick_t start = Engine::getSong()->periodStartTick();
+	const tick_t end = Engine::getSong()->getTicks();
+	TickOffsetHash * toh = Engine::getSong()->ticksThisPeriod();
 	
 	tcoVector tcos;
-	bbTrack * bbtrack = NULL;
+	BBTrack * bbtrack = NULL;
 	if( tcoNum >= 0 )
 	{
-		trackContentObject * tco = m_track->getTCO( tcoNum );
+		TrackContentObject * tco = m_track->getTCO( tcoNum );
 		tcos.push_back( tco );
-		bbtrack = bbTrack::findBBTrack( tcoNum );
-=======
-	const float frames_per_tick = Engine::framesPerTick();
-
-	tcoVector tcos;
-	::BBTrack * bb_track = NULL;
-	if( _tco_num >= 0 )
-	{
-		TrackContentObject * tco = getTCO( _tco_num );
-		tcos.push_back( tco );
-		bb_track = BBTrack::findBBTrack( _tco_num );
->>>>>>> 5f4cdac8
+		bbtrack = BBTrack::findBBTrack( tcoNum );
 	}
 	else
 	{
@@ -658,24 +641,15 @@
 				}
 			}
 
-<<<<<<< HEAD
-			note * cur_note;
+			Note * cur_note;
 			while( nit != notes.end() &&
 						( cur_note = *nit )->pos() == cur_start )
-=======
-		Note * cur_note;
-		while( nit != notes.end() &&
-					( cur_note = *nit )->pos() == cur_start )
-		{
-			if( cur_note->length() != 0 )
->>>>>>> 5f4cdac8
 			{
 				if( cur_note->length() != 0 )
 				{
 					const f_cnt_t note_frames =
-						cur_note->length().frames( engine::framesPerTick() ); // TODO 2.0 replace fpt with fpt lookup once implemented
-
-<<<<<<< HEAD
+						cur_note->length().frames( Engine::framesPerTick() ); // TODO 2.0 replace fpt with fpt lookup once implemented
+
 					NotePlayHandle * nph = NotePlayHandleManager::acquire( m_track, tit.value(), note_frames, *cur_note );
 					nph->setBBTrack( bbtrack );
 					// are we playing global song?
@@ -685,13 +659,9 @@
 						// properly perform the note detuning
 						nph->setSongGlobalParentOffset( p->startPosition() );
 					}
-					engine::mixer()->addPlayHandle( nph );
+					Engine::mixer()->addPlayHandle( nph );
 				}
 				++nit;
-=======
-				Engine::mixer()->addPlayHandle( notePlayHandle );
-				played_a_note = true;
->>>>>>> 5f4cdac8
 			}
 		}
 	}
