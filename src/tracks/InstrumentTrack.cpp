/*
 * InstrumentTrack.cpp - implementation of instrument-track-class
 *                        (window + data-structures)
 *
 * Copyright (c) 2004-2014 Tobias Doerffel <tobydox/at/users.sourceforge.net>
 *
 * This file is part of Linux MultiMedia Studio - http://lmms.sourceforge.net
 *
 * This program is free software; you can redistribute it and/or
 * modify it under the terms of the GNU General Public
 * License as published by the Free Software Foundation; either
 * version 2 of the License, or (at your option) any later version.
 *
 * This program is distributed in the hope that it will be useful,
 * but WITHOUT ANY WARRANTY; without even the implied warranty of
 * MERCHANTABILITY or FITNESS FOR A PARTICULAR PURPOSE.  See the GNU
 * General Public License for more details.
 *
 * You should have received a copy of the GNU General Public
 * License along with this program (see COPYING); if not, write to the
 * Free Software Foundation, Inc., 51 Franklin Street, Fifth Floor,
 * Boston, MA 02110-1301 USA.
 *
 */

#include <QtCore/QDir>
#include <QtCore/QFile>
#include <QtCore/QQueue>
#include <QtGui/QApplication>
#include <QtGui/QCloseEvent>
#include <QtGui/QLabel>
#include <QtGui/QLayout>
#include <QtGui/QLineEdit>
#include <QtGui/QMdiArea>
#include <QtGui/QMenu>
#include <QtGui/QMessageBox>
#include <QtGui/QMdiSubWindow>
#include <QtGui/QPainter>

#include "FileDialog.h"
#include "InstrumentTrack.h"
#include "AudioPort.h"
#include "AutomationPattern.h"
#include "bb_track.h"
#include "config_mgr.h"
#include "ControllerConnection.h"
#include "debug.h"
#include "EffectChain.h"
#include "EffectRackView.h"
#include "embed.h"
#include "engine.h"
#include "file_browser.h"
#include "FxMixer.h"
#include "FxMixerView.h"
#include "InstrumentSoundShaping.h"
#include "InstrumentSoundShapingView.h"
#include "fade_button.h"
#include "gui_templates.h"
#include "Instrument.h"
#include "InstrumentFunctionViews.h"
#include "InstrumentMidiIOView.h"
#include "knob.h"
#include "LcdSpinBox.h"
#include "led_checkbox.h"
#include "MainWindow.h"
#include "MidiClient.h"
#include "MidiPortMenu.h"
#include "MixHelpers.h"
#include "DataFile.h"
#include "NotePlayHandle.h"
#include "pattern.h"
#include "PluginView.h"
#include "SamplePlayHandle.h"
#include "song.h"
#include "string_pair_drag.h"
#include "tab_widget.h"
#include "tooltip.h"
#include "track_label_button.h"



const char * volume_help = QT_TRANSLATE_NOOP( "InstrumentTrack",
						"With this knob you can set "
						"the volume of the opened "
						"channel.");

const int INSTRUMENT_WIDTH	= 254;
const int INSTRUMENT_HEIGHT	= INSTRUMENT_WIDTH;
const int PIANO_HEIGHT		= 84;
const int INSTRUMENT_WINDOW_CACHE_SIZE = 8;


// #### IT:
InstrumentTrack::InstrumentTrack( TrackContainer* tc ) :
	track( track::InstrumentTrack, tc ),
	MidiEventProcessor(),
	m_audioPort( tr( "unnamed_track" ) ),
	m_midiPort( tr( "unnamed_track" ), engine::mixer()->midiClient(),
								this, this ),
	m_notes(),
	m_sustainPedalPressed( false ),
	m_silentBuffersProcessed( false ),
	m_baseNoteModel( 0, 0, KeysPerOctave * NumOctaves - 1, this,
							tr( "Base note" ) ),
<<<<<<< HEAD
	m_volumeModel( DefaultVolume, MinVolume, MaxVolume, 0.1f, this, tr( "Volume" ) ),
	m_panningModel( DefaultPanning, PanningLeft, PanningRight, 0.1f, this, tr( "Panning" ) ),
	m_pitchModel( 0, MinPitchDefault, MaxPitchDefault, 1, this, tr( "Pitch" ) ),
	m_pitchRangeModel( 1, 1, 24, this, tr( "Pitch range" ) ),
	m_effectChannelModel( 0, 0, NumFxChannels, this, tr( "FX channel" ) ),
=======
        m_volumeModel( DefaultVolume, MinVolume, MaxVolume, 0.1f, this,
							tr( "Volume" ) ),
        m_panningModel( DefaultPanning, PanningLeft, PanningRight, 0.1f,
							this, tr( "Panning" ) ),
	m_pitchModel( 0, -100, 100, 1, this, tr( "Pitch" ) ),
	m_effectChannelModel( 0, 0, 0, this, tr( "FX channel" ) ),
>>>>>>> 12939c24
	m_instrument( NULL ),
	m_soundShaping( this ),
	m_arpeggio( this ),
	m_noteStacking( this ),
	m_piano( this )
{
<<<<<<< HEAD
	m_pitchModel.setCenterValue( 0 );
	m_panningModel.setCenterValue( DefaultPanning );

=======
    m_effectChannelModel.setRange( 0, engine::fxMixer()->numChannels()-1, 1);
>>>>>>> 12939c24
	m_baseNoteModel.setInitValue( DefaultKey );
	connect( &m_baseNoteModel, SIGNAL( dataChanged() ),
			this, SLOT( updateBaseNote() ) );
	connect( &m_pitchModel, SIGNAL( dataChanged() ),
			this, SLOT( updatePitch() ) );

	connect( &m_pitchRangeModel, SIGNAL( dataChanged() ),
				this, SLOT( updatePitchRange() ) );

	for( int i = 0; i < NumKeys; ++i )
	{
		m_notes[i] = NULL;
		m_runningMidiNotes[i] = 0;
	}


	setName( tr( "Default preset" ) );

}




InstrumentTrack::~InstrumentTrack()
{
	// kill all running notes
	silenceAllNotes();

	// now we're save deleting the instrument
	delete m_instrument;
}




void InstrumentTrack::processAudioBuffer( sampleFrame* buf, const fpp_t frames, NotePlayHandle* n )
{
	// we must not play the sound if this InstrumentTrack is muted...
	if( isMuted() || ( n && n->isBbTrackMuted() ) )
	{
		return;
	}

	// Test for silent input data if instrument provides a single stream only (i.e. driven by InstrumentPlayHandle)
	// We could do that in all other cases as well but the overhead for silence test is bigger than
	// what we potentially save. While playing a note, a NotePlayHandle-driven instrument will produce sound in
	// 99 of 100 cases so that test would be a waste of time.
	if( m_instrument->flags().testFlag( Instrument::IsSingleStreamed ) &&
		MixHelpers::isSilent( buf, frames ) )
	{
		// at least pass one silent buffer to allow
		if( m_silentBuffersProcessed )
		{
			// skip further processing
			return;
		}
		m_silentBuffersProcessed = true;
	}
	else
	{
		m_silentBuffersProcessed = false;
	}

	// if effects "went to sleep" because there was no input, wake them up
	// now
	m_audioPort.effects()->startRunning();

	float v_scale = (float) getVolume() / DefaultVolume;

	// instruments using instrument-play-handles will call this method
	// without any knowledge about notes, so they pass NULL for n, which
	// is no problem for us since we just bypass the envelopes+LFOs
	if( m_instrument->flags().testFlag( Instrument::IsSingleStreamed ) == false && n != NULL )
	{
		m_soundShaping.processAudioBuffer( buf, frames, n );
		v_scale *= ( (float) n->getVolume() / DefaultVolume );
	}

	m_audioPort.setNextFxChannel( m_effectChannelModel.value() );
	
	int framesToMix = frames;
	int offset = 0;
	int panning = m_panningModel.value();

	if( n )
	{
		framesToMix = qMin<f_cnt_t>( n->framesLeftForCurrentPeriod(), framesToMix );
		offset = n->offset();

		panning += n->getPanning();
		panning = tLimit<int>( panning, PanningLeft, PanningRight );
	}

	engine::mixer()->bufferToPort( buf, framesToMix, offset, panningToVolumeVector( panning, v_scale ), &m_audioPort );
}




MidiEvent InstrumentTrack::applyMasterKey( const MidiEvent& event )
{
	MidiEvent copy( event );
	switch( event.type() )
	{
		case MidiNoteOn:
		case MidiNoteOff:
		case MidiKeyPressure:
			copy.setKey( masterKey( event.key() ) );
			break;
		default:
			break;
	}
	return copy;
}




void InstrumentTrack::processInEvent( const MidiEvent& event, const MidiTime& time )
{
	engine::mixer()->lock();

	bool eventHandled = false;

	switch( event.type() )
	{
		// we don't send MidiNoteOn, MidiNoteOff and MidiKeyPressure
		// events to instrument as NotePlayHandle will send them on its
		// own
		case MidiNoteOn:
			if( event.velocity() > 0 )
			{
				if( m_notes[event.key()] == NULL )
				{
					// create (timed) note-play-handle
					NotePlayHandle* nph = new NotePlayHandle( this, time.frames( engine::framesPerTick() ),
																typeInfo<f_cnt_t>::max() / 2,
																note( MidiTime(), MidiTime(), event.key(), event.volume( midiPort()->baseVelocity() ) ),
																NULL, false, event.channel(),
																NotePlayHandle::OriginMidiInput );
					if( engine::mixer()->addPlayHandle( nph ) )
					{
						m_notes[event.key()] = nph;
					}
				}

				eventHandled = true;
				break;
			}

		case MidiNoteOff:
			if( m_notes[event.key()] != NULL )
			{
				// do actual note off and remove internal reference to NotePlayHandle (which itself will
				// be deleted later automatically)
				m_notes[event.key()]->noteOff();
				m_notes[event.key()] = NULL;
			}
			eventHandled = true;
			break;

		case MidiKeyPressure:
			if( m_notes[event.key()] != NULL )
			{
				// setVolume() calls processOutEvent() with MidiKeyPressure so the
				// attached instrument will receive the event as well
				m_notes[event.key()]->setVolume( event.volume( midiPort()->baseVelocity() ) );
			}
			eventHandled = true;
			break;

		case MidiPitchBend:
			// updatePitch() is connected to m_pitchModel::dataChanged() which will send out
			// MidiPitchBend events
			m_pitchModel.setValue( m_pitchModel.minValue() + event.pitchBend() * m_pitchModel.range() / MidiMaxPitchBend );
			break;

		case MidiControlChange:
			if( event.controllerNumber() == MidiControllerSustain )
			{
				if( event.controllerValue() > MidiMaxControllerValue/2 )
				{
					m_sustainPedalPressed = true;
				}
				else
				{
					m_sustainPedalPressed = false;
				}
			}
			if( event.controllerNumber() == MidiControllerAllSoundOff ||
			    event.controllerNumber() == MidiControllerAllNotesOff ||
			    event.controllerNumber() == MidiControllerOmniOn ||
			    event.controllerNumber() == MidiControllerOmniOff ||
			    event.controllerNumber() == MidiControllerMonoOn ||
			    event.controllerNumber() == MidiControllerPolyOn )
			{
				silenceAllNotes();
			}
			break;

		case MidiMetaEvent:
			// handle special cases such as note panning
			switch( event.metaEvent() )
			{
				case MidiNotePanning:
					if( m_notes[event.key()] != NULL )
					{
						eventHandled = true;
						m_notes[event.key()]->setPanning( event.panning() );
					}
					break;
				default:
					qWarning( "InstrumentTrack: unhandled MIDI meta event: %i", event.metaEvent() );
					break;
			}
			break;
			
		default:
			break;
	}

	if( eventHandled == false && instrument()->handleMidiEvent( event, time ) == false )
	{
		qWarning( "InstrumentTrack: unhandled MIDI event %d", event.type() );
	}

	engine::mixer()->unlock();
}




void InstrumentTrack::processOutEvent( const MidiEvent& event, const MidiTime& time )
{
	// do nothing if we do not have an instrument instance (e.g. when loading settings)
	if( m_instrument == NULL )
	{
		return;
	}

	const MidiEvent transposedEvent = applyMasterKey( event );
	const int key = transposedEvent.key();

	switch( event.type() )
	{
		case MidiNoteOn:
			m_piano.setKeyState( event.key(), true );	// event.key() = original key

			if( key >= 0 && key < NumKeys )
			{
				if( m_runningMidiNotes[key] > 0 )
				{
					m_instrument->handleMidiEvent( MidiEvent( MidiNoteOff, midiPort()->realOutputChannel(), key, 0 ), time );
				}
				++m_runningMidiNotes[key];
				m_instrument->handleMidiEvent( MidiEvent( MidiNoteOn, midiPort()->realOutputChannel(), key, event.velocity() ), time );

				emit newNote();
			}
			break;

		case MidiNoteOff:
			m_piano.setKeyState( event.key(), false );	// event.key() = original key

			if( key >= 0 && key < NumKeys && --m_runningMidiNotes[key] <= 0 )
			{
				m_runningMidiNotes[key] = qMax( 0, m_runningMidiNotes[key] );
				m_instrument->handleMidiEvent( MidiEvent( MidiNoteOff, midiPort()->realOutputChannel(), key, 0 ), time );
			}
			break;

		default:
			m_instrument->handleMidiEvent( transposedEvent, time );
			break;
	}

	// if appropriate, midi-port does futher routing
	m_midiPort.processOutEvent( event, time );
}




void InstrumentTrack::silenceAllNotes()
{
	engine::mixer()->lock();
	for( int i = 0; i < NumKeys; ++i )
	{
		m_notes[i] = NULL;
		m_runningMidiNotes[i] = 0;
	}

	// invalidate all NotePlayHandles linked to this track
	m_processHandles.clear();
	engine::mixer()->removePlayHandles( this );
	engine::mixer()->unlock();
}




f_cnt_t InstrumentTrack::beatLen( NotePlayHandle * _n ) const
{
	if( m_instrument != NULL )
	{
		const f_cnt_t len = m_instrument->beatLen( _n );
		if( len > 0 )
		{
			return len;
		}
	}
	return m_soundShaping.envFrames();
}




void InstrumentTrack::playNote( NotePlayHandle * _n, 
						sampleFrame * _working_buffer )
{
	// arpeggio- and chord-widget has to do its work -> adding sub-notes
	// for chords/arpeggios
	m_noteStacking.processNote( _n );
	m_arpeggio.processNote( _n );

	if( !_n->isArpeggioBaseNote() && m_instrument != NULL )
	{
		// all is done, so now lets play the note!
		m_instrument->playNote( _n, _working_buffer );
	}
}




QString InstrumentTrack::instrumentName() const
{
	if( m_instrument != NULL )
	{
		return m_instrument->displayName();
	}
	return QString::null;
}




void InstrumentTrack::deleteNotePluginData( NotePlayHandle* n )
{
	if( m_instrument != NULL )
	{
		m_instrument->deleteNotePluginData( n );
	}
}




void InstrumentTrack::setName( const QString & _new_name )
{
	// when changing name of track, also change name of those patterns,
	// which have the same name as the instrument-track
	for( int i = 0; i < numOfTCOs(); ++i )
	{
		pattern * p = dynamic_cast<pattern *>( getTCO( i ) );
		if( ( p != NULL && p->name() == name() ) || p->name() == "" )
		{
			p->setName( _new_name );
		}
	}

	track::setName( _new_name );
	m_midiPort.setName( name() );
	m_audioPort.setName( name() );

	emit nameChanged();
}






void InstrumentTrack::updateBaseNote()
{
	engine::mixer()->lock();
	for( NotePlayHandleList::Iterator it = m_processHandles.begin();
					it != m_processHandles.end(); ++it )
	{
		( *it )->updateFrequency();
	}
	engine::mixer()->unlock();
}




void InstrumentTrack::updatePitch()
{
	updateBaseNote();

	processOutEvent( MidiEvent( MidiPitchBend, midiPort()->realOutputChannel(), midiPitch() ) );
}




void InstrumentTrack::updatePitchRange()
{
	const int r = m_pitchRangeModel.value();
	m_pitchModel.setRange( MinPitchDefault * r, MaxPitchDefault * r );

	processOutEvent( MidiEvent( MidiControlChange, midiPort()->realOutputChannel(),
								MidiControllerRegisteredParameterNumberLSB, MidiPitchBendSensitivityRPN & 0x7F ) );
	processOutEvent( MidiEvent( MidiControlChange, midiPort()->realOutputChannel(),
								MidiControllerRegisteredParameterNumberMSB, ( MidiPitchBendSensitivityRPN >> 8 ) & 0x7F ) );
	processOutEvent( MidiEvent( MidiControlChange, midiPort()->realOutputChannel(), MidiControllerDataEntry, midiPitchRange() ) );
}




int InstrumentTrack::masterKey( int _midi_key ) const
{
	int key = m_baseNoteModel.value() - engine::getSong()->masterPitch();
	return tLimit<int>( _midi_key - ( key - DefaultKey ), 0, NumKeys );
}




void InstrumentTrack::removeMidiPortNode( DataFile & _dataFile )
{
	QDomNodeList n = _dataFile.elementsByTagName( "midiport" );
	n.item( 0 ).parentNode().removeChild( n.item( 0 ) );
}




bool InstrumentTrack::play( const MidiTime & _start, const fpp_t _frames,
							const f_cnt_t _offset, int _tco_num )
{
	const float frames_per_tick = engine::framesPerTick();

	tcoVector tcos;
	bbTrack * bb_track = NULL;
	if( _tco_num >= 0 )
	{
		trackContentObject * tco = getTCO( _tco_num );
		tcos.push_back( tco );
		bb_track = bbTrack::findBBTrack( _tco_num );
	}
	else
	{
		getTCOsInRange( tcos, _start, _start + static_cast<int>(
					_frames / frames_per_tick ) );
	}

	// Handle automation: detuning
	for( NotePlayHandleList::Iterator it = m_processHandles.begin();
					it != m_processHandles.end(); ++it )
	{
		( *it )->processMidiTime( _start );
	}

	if ( tcos.size() == 0 )
	{
		return false;
	}

	bool played_a_note = false;	// will be return variable

	for( tcoVector::Iterator it = tcos.begin(); it != tcos.end(); ++it )
	{
		pattern * p = dynamic_cast<pattern *>( *it );
		// everything which is not a pattern or muted won't be played
		if( p == NULL || ( *it )->isMuted() )
		{
			continue;
		}
		MidiTime cur_start = _start;
		if( _tco_num < 0 )
		{
			cur_start -= p->startPosition();
		}

		// get all notes from the given pattern...
		const NoteVector & notes = p->notes();
		// ...and set our index to zero
		NoteVector::ConstIterator nit = notes.begin();

		// very effective algorithm for playing notes that are
		// posated within the current sample-frame


		if( cur_start > 0 )
		{
			// skip notes which are posated before start-tact
			while( nit != notes.end() && ( *nit )->pos() < cur_start )
			{
				++nit;
			}
		}

		note * cur_note;
		while( nit != notes.end() &&
					( cur_note = *nit )->pos() == cur_start )
		{
			if( cur_note->length() != 0 )
			{
				const f_cnt_t note_frames =
					cur_note->length().frames(
							frames_per_tick );

				NotePlayHandle* notePlayHandle = new NotePlayHandle( this, _offset, note_frames, *cur_note );
				notePlayHandle->setBBTrack( bb_track );
				// are we playing global song?
				if( _tco_num < 0 )
				{
					// then set song-global offset of pattern in order to
					// properly perform the note detuning
					notePlayHandle->setSongGlobalParentOffset( p->startPosition() );
				}

				engine::mixer()->addPlayHandle( notePlayHandle );
				played_a_note = true;
			}
			++nit;
		}
	}
	return played_a_note;
}




trackContentObject * InstrumentTrack::createTCO( const MidiTime & )
{
	return new pattern( this );
}




trackView * InstrumentTrack::createView( TrackContainerView* tcv )
{
	return new InstrumentTrackView( this, tcv );
}




void InstrumentTrack::saveTrackSpecificSettings( QDomDocument& doc, QDomElement & thisElement )
{
	m_volumeModel.saveSettings( doc, thisElement, "vol" );
	m_panningModel.saveSettings( doc, thisElement, "pan" );
	m_pitchModel.saveSettings( doc, thisElement, "pitch" );
	m_pitchRangeModel.saveSettings( doc, thisElement, "pitchrange" );

	m_effectChannelModel.saveSettings( doc, thisElement, "fxch" );
	m_baseNoteModel.saveSettings( doc, thisElement, "basenote" );

	if( m_instrument != NULL )
	{
		QDomElement i = doc.createElement( "instrument" );
		i.setAttribute( "name", m_instrument->descriptor()->name );
		m_instrument->saveState( doc, i );
		thisElement.appendChild( i );
	}
	m_soundShaping.saveState( doc, thisElement );
	m_noteStacking.saveState( doc, thisElement );
	m_arpeggio.saveState( doc, thisElement );
	m_midiPort.saveState( doc, thisElement );
	m_audioPort.effects()->saveState( doc, thisElement );
}




void InstrumentTrack::loadTrackSpecificSettings( const QDomElement & thisElement )
{
	silenceAllNotes();

	engine::mixer()->lock();

<<<<<<< HEAD
	m_volumeModel.loadSettings( thisElement, "vol" );
	m_panningModel.loadSettings( thisElement, "pan" );
	m_pitchRangeModel.loadSettings( thisElement, "pitchrange" );
	m_pitchModel.loadSettings( thisElement, "pitch" );
	m_effectChannelModel.loadSettings( thisElement, "fxch" );
	m_baseNoteModel.loadSettings( thisElement, "basenote" );
=======
	m_volumeModel.loadSettings( _this, "vol" );

	// compat-hacks - move to mmp::upgrade
	if( _this.hasAttribute( "surpos" ) || _this.hasAttribute( "surpos-x" )
		|| !_this.firstChildElement( "automationpattern" ).
				firstChildElement( "surpos-x" ).isNull() )
	{
		surroundAreaModel m( this, this );
		m.loadSettings( _this, "surpos" );
		m_panningModel.setValue( m.x() * 100 / SURROUND_AREA_SIZE );
	}
	else
	{
		m_panningModel.loadSettings( _this, "pan" );
	}

	m_pitchModel.loadSettings( _this, "pitch" );
	m_effectChannelModel.setRange( 0, INT_MAX );
	m_effectChannelModel.loadSettings( _this, "fxch" );

	if( _this.hasAttribute( "baseoct" ) )
	{
		// TODO: move this compat code to mmp.cpp -> upgrade()
		m_baseNoteModel.setInitValue( _this.
			attribute( "baseoct" ).toInt()
				* KeysPerOctave
				+ _this.attribute( "basetone" ).toInt() );
	}
	else
	{
		m_baseNoteModel.loadSettings( _this, "basenote" );
	}
>>>>>>> 12939c24

	// clear effect-chain just in case we load an old preset without FX-data
	m_audioPort.effects()->clear();

	QDomNode node = thisElement.firstChild();
	while( !node.isNull() )
	{
		if( node.isElement() )
		{
			if( m_soundShaping.nodeName() == node.nodeName() )
			{
				m_soundShaping.restoreState( node.toElement() );
			}
			else if( m_noteStacking.nodeName() == node.nodeName() )
			{
				m_noteStacking.restoreState( node.toElement() );
			}
			else if( m_arpeggio.nodeName() == node.nodeName() )
			{
				m_arpeggio.restoreState( node.toElement() );
			}
			else if( m_midiPort.nodeName() == node.nodeName() )
			{
				m_midiPort.restoreState( node.toElement() );
			}
			else if( m_audioPort.effects()->nodeName() == node.nodeName() )
			{
				m_audioPort.effects()->restoreState( node.toElement() );
			}
			else if( node.nodeName() == "instrument" )
			{
				delete m_instrument;
				m_instrument = NULL;
				m_instrument = Instrument::instantiate( node.toElement().attribute( "name" ), this );
				m_instrument->restoreState( node.firstChildElement() );

				emit instrumentChanged();
			}
			// compat code - if node-name doesn't match any known
			// one, we assume that it is an instrument-plugin
			// which we'll try to load
			else if( AutomationPattern::classNodeName() != node.nodeName() &&
					ControllerConnection::classNodeName() != node.nodeName() &&
					!node.toElement().hasAttribute( "id" ) )
			{
				delete m_instrument;
				m_instrument = NULL;
				m_instrument = Instrument::instantiate( node.nodeName(), this );
				if( m_instrument->nodeName() == node.nodeName() )
				{
					m_instrument->restoreState( node.toElement() );
				}
				emit instrumentChanged();
			}
		}
		node = node.nextSibling();
	}
	engine::mixer()->unlock();
}




Instrument * InstrumentTrack::loadInstrument( const QString & _plugin_name )
{
	silenceAllNotes();

	engine::mixer()->lock();
	delete m_instrument;
	m_instrument = Instrument::instantiate( _plugin_name, this );
	engine::mixer()->unlock();

	setName( m_instrument->displayName() );
	emit instrumentChanged();

	return m_instrument;
}





// #### ITV:


QQueue<InstrumentTrackWindow *> InstrumentTrackView::s_windowCache;



InstrumentTrackView::InstrumentTrackView( InstrumentTrack * _it, TrackContainerView* tcv ) :
	trackView( _it, tcv ),
	m_window( NULL ),
	m_lastPos( -1, -1 )
{
	setAcceptDrops( true );
	setFixedHeight( 32 );

	m_tlb = new trackLabelButton( this, getTrackSettingsWidget() );
	m_tlb->setCheckable( true );
	m_tlb->setIcon( embed::getIconPixmap( "instrument_track" ) );
	m_tlb->move( 3, 1 );
	m_tlb->show();

	connect( m_tlb, SIGNAL( toggled( bool ) ),
			this, SLOT( toggleInstrumentWindow( bool ) ) );

	connect( _it, SIGNAL( nameChanged() ),
			m_tlb, SLOT( update() ) );

	// creation of widgets for track-settings-widget
	int widgetWidth;
	if( configManager::inst()->value( "ui",
					  "compacttrackbuttons" ).toInt() )
	{
		widgetWidth = DEFAULT_SETTINGS_WIDGET_WIDTH_COMPACT;
	}
	else 
	{
		widgetWidth = DEFAULT_SETTINGS_WIDGET_WIDTH;
	}

	m_volumeKnob = new knob( knobSmall_17, getTrackSettingsWidget(),
							tr( "Volume" ) );
	m_volumeKnob->setVolumeKnob( true );
	m_volumeKnob->setModel( &_it->m_volumeModel );
	m_volumeKnob->setHintText( tr( "Volume:" ) + " ", "%" );
	m_volumeKnob->move( widgetWidth-2*24, 2 );
	m_volumeKnob->setLabel( tr( "VOL" ) );
	m_volumeKnob->show();
	m_volumeKnob->setWhatsThis( tr( volume_help ) );

	m_panningKnob = new knob( knobSmall_17, getTrackSettingsWidget(),
							tr( "Panning" ) );
	m_panningKnob->setModel( &_it->m_panningModel );
	m_panningKnob->setHintText( tr( "Panning:" ) + " ", "%" );
	m_panningKnob->move( widgetWidth-24, 2 );
	m_panningKnob->setLabel( tr( "PAN" ) );
	m_panningKnob->show();

	m_midiMenu = new QMenu( tr( "MIDI" ), this );

	// sequenced MIDI?
	if( !engine::mixer()->midiClient()->isRaw() )
	{
		_it->m_midiPort.m_readablePortsMenu = new MidiPortMenu(
							MidiPort::Input );
		_it->m_midiPort.m_writablePortsMenu = new MidiPortMenu(
							MidiPort::Output );
		_it->m_midiPort.m_readablePortsMenu->setModel(
							&_it->m_midiPort );
		_it->m_midiPort.m_writablePortsMenu->setModel(
							&_it->m_midiPort );
		m_midiInputAction = m_midiMenu->addMenu(
					_it->m_midiPort.m_readablePortsMenu );
		m_midiOutputAction = m_midiMenu->addMenu(
					_it->m_midiPort.m_writablePortsMenu );
	}
	else
	{
		m_midiInputAction = m_midiMenu->addAction( "" );
		m_midiOutputAction = m_midiMenu->addAction( "" );
		m_midiInputAction->setCheckable( true );
		m_midiOutputAction->setCheckable( true );
		connect( m_midiInputAction, SIGNAL( changed() ), this,
						SLOT( midiInSelected() ) );
		connect( m_midiOutputAction, SIGNAL( changed() ), this,
					SLOT( midiOutSelected() ) );
		connect( &_it->m_midiPort, SIGNAL( modeChanged() ),
				this, SLOT( midiConfigChanged() ) );
	}

	m_midiInputAction->setText( tr( "Input" ) );
	m_midiOutputAction->setText( tr( "Output" ) );

	m_activityIndicator = new fadeButton( QApplication::palette().color( QPalette::Active,
							QPalette::Background),
						QApplication::palette().color( QPalette::Active,
							QPalette::BrightText ),
						getTrackSettingsWidget() );
	m_activityIndicator->setGeometry(
					 widgetWidth-2*24-11, 2, 8, 28 );
	m_activityIndicator->show();
	connect( m_activityIndicator, SIGNAL( pressed() ),
				this, SLOT( activityIndicatorPressed() ) );
	connect( m_activityIndicator, SIGNAL( released() ),
				this, SLOT( activityIndicatorReleased() ) );
	connect( _it, SIGNAL( newNote() ),
				m_activityIndicator, SLOT( activate() ) );


	setModel( _it );
}




InstrumentTrackView::~InstrumentTrackView()
{
	freeInstrumentTrackWindow();

	delete model()->m_midiPort.m_readablePortsMenu;
	delete model()->m_midiPort.m_writablePortsMenu;
}




InstrumentTrackWindow * InstrumentTrackView::topLevelInstrumentTrackWindow()
{
	InstrumentTrackWindow * w = NULL;
	foreach( QMdiSubWindow * sw,
				engine::mainWindow()->workspace()->subWindowList(
											QMdiArea::ActivationHistoryOrder ) )
	{
		if( sw->isVisible() && sw->widget()->inherits( "InstrumentTrackWindow" ) )
		{
			w = qobject_cast<InstrumentTrackWindow *>( sw->widget() );
		}
	}

	return w;
}



// TODO: Add windows to free list on freeInstrumentTrackWindow. 
// But, don't NULL m_window or disconnect signals.  This will allow windows 
// that are being show/hidden frequently to stay connected.
void InstrumentTrackView::freeInstrumentTrackWindow()
{
	if( m_window != NULL )
	{
		m_lastPos = m_window->parentWidget()->pos();

		if( configManager::inst()->value( "ui",
										"oneinstrumenttrackwindow" ).toInt() ||
						s_windowCache.count() < INSTRUMENT_WINDOW_CACHE_SIZE )
		{
			model()->setHook( NULL );
			m_window->setInstrumentTrackView( NULL );
			m_window->parentWidget()->hide();
			//m_window->setModel(
			//	engine::dummyTrackContainer()->
			//			dummyInstrumentTrack() );
			m_window->updateInstrumentView();
			s_windowCache << m_window;
		}
		else
		{
			delete m_window;
		}
		
		m_window = NULL;
	}
}




void InstrumentTrackView::cleanupWindowCache()
{
	while( !s_windowCache.isEmpty() )
	{
		delete s_windowCache.dequeue();
	}
}




InstrumentTrackWindow * InstrumentTrackView::getInstrumentTrackWindow()
{
	if( m_window != NULL )
	{
	}
	else if( !s_windowCache.isEmpty() )
	{
		m_window = s_windowCache.dequeue();
		
		m_window->setInstrumentTrackView( this );
		m_window->setModel( model() );
		m_window->updateInstrumentView();
		model()->setHook( m_window );

		if( configManager::inst()->
							value( "ui", "oneinstrumenttrackwindow" ).toInt() )
		{
			s_windowCache << m_window;
		}
		else if( m_lastPos.x() > 0 || m_lastPos.y() > 0 )
		{
			m_window->parentWidget()->move( m_lastPos );
		}
	}
	else
	{
		m_window = new InstrumentTrackWindow( this );
		if( configManager::inst()->
							value( "ui", "oneinstrumenttrackwindow" ).toInt() )
		{
			// first time, an InstrumentTrackWindow is opened
			s_windowCache << m_window;
		}
	}
		
	return m_window;
}




void InstrumentTrackView::dragEnterEvent( QDragEnterEvent * _dee )
{
	InstrumentTrackWindow::dragEnterEventGeneric( _dee );
	if( !_dee->isAccepted() )
	{
		trackView::dragEnterEvent( _dee );
	}
}




void InstrumentTrackView::dropEvent( QDropEvent * _de )
{
	getInstrumentTrackWindow()->dropEvent( _de );
	trackView::dropEvent( _de );
}




void InstrumentTrackView::toggleInstrumentWindow( bool _on )
{
	getInstrumentTrackWindow()->toggleVisibility( _on );
	
	if( !_on )
	{
		freeInstrumentTrackWindow();
	}
}




void InstrumentTrackView::activityIndicatorPressed()
{
	model()->processInEvent( MidiEvent( MidiNoteOn, 0, DefaultKey, MidiDefaultVelocity ) );
}




void InstrumentTrackView::activityIndicatorReleased()
{
	model()->processInEvent( MidiEvent( MidiNoteOff, 0, DefaultKey, 0 ) );
}





void InstrumentTrackView::midiInSelected()
{
	if( model() )
	{
		model()->m_midiPort.setReadable( m_midiInputAction->isChecked() );
	}
}




void InstrumentTrackView::midiOutSelected()
{
	if( model() )
	{
		model()->m_midiPort.setWritable( m_midiOutputAction->isChecked() );
	}
}




void InstrumentTrackView::midiConfigChanged()
{
	m_midiInputAction->setChecked( model()->m_midiPort.isReadable() );
	m_midiOutputAction->setChecked( model()->m_midiPort.isWritable() );
}






class fxLineLcdSpinBox : public LcdSpinBox 
{
	public:
		fxLineLcdSpinBox( int _num_digits, QWidget * _parent, 
				const QString & _name ) :
			LcdSpinBox( _num_digits, _parent, _name ) {}

	protected:
		virtual void mouseDoubleClickEvent ( QMouseEvent * _me )
		{
			engine::fxMixerView()->setCurrentFxLine( model()->value() );

			engine::fxMixerView()->show();// show fxMixer window
			engine::fxMixerView()->setFocus();// set focus to fxMixer window
			//engine::getFxMixerView()->raise();
		}
};



// #### ITW:
InstrumentTrackWindow::InstrumentTrackWindow( InstrumentTrackView * _itv ) :
	QWidget(),
	ModelView( NULL, this ),
	m_track( _itv->model() ),
	m_itv( _itv ),
	m_instrumentView( NULL )
{
	setAcceptDrops( true );

	// init own layout + widgets
	setFocusPolicy( Qt::StrongFocus );
	QVBoxLayout * vlayout = new QVBoxLayout( this );
	vlayout->setMargin( 0 );
	vlayout->setSpacing( 0 );

	tabWidget* generalSettingsWidget = new tabWidget( tr( "GENERAL SETTINGS" ), this );

	QVBoxLayout* generalSettingsLayout = new QVBoxLayout( generalSettingsWidget );

	generalSettingsLayout->setContentsMargins( 8, 18, 8, 8 );
	generalSettingsLayout->setSpacing( 6 );

	// setup line edit for changing instrument track name
	m_nameLineEdit = new QLineEdit;
	m_nameLineEdit->setFont( pointSize<9>( m_nameLineEdit->font() ) );
	connect( m_nameLineEdit, SIGNAL( textChanged( const QString & ) ),
				this, SLOT( textChanged( const QString & ) ) );

	generalSettingsLayout->addWidget( m_nameLineEdit );

	QHBoxLayout* basicControlsLayout = new QHBoxLayout;
	basicControlsLayout->setSpacing( 3 );

	// set up volume knob
	m_volumeKnob = new knob( knobBright_26, NULL, tr( "Instrument volume" ) );
	m_volumeKnob->setVolumeKnob( true );
	m_volumeKnob->setHintText( tr( "Volume:" ) + " ", "%" );
	m_volumeKnob->setLabel( tr( "VOL" ) );

	m_volumeKnob->setWhatsThis( tr( volume_help ) );

	basicControlsLayout->addWidget( m_volumeKnob );

	// set up panning knob
	m_panningKnob = new knob( knobBright_26, NULL, tr( "Panning" ) );
	m_panningKnob->setHintText( tr( "Panning:" ) + " ", "" );
	m_panningKnob->setLabel( tr( "PAN" ) );

	basicControlsLayout->addWidget( m_panningKnob );
	basicControlsLayout->addStretch();

	// set up pitch knob
	m_pitchKnob = new knob( knobBright_26, NULL, tr( "Pitch" ) );
	m_pitchKnob->setHintText( tr( "Pitch:" ) + " ", " " + tr( "cents" ) );
	m_pitchKnob->setLabel( tr( "PITCH" ) );

	basicControlsLayout->addWidget( m_pitchKnob );

	// set up pitch range knob
	m_pitchRangeSpinBox= new LcdSpinBox( 2, NULL, tr( "Pitch range (semitones)" ) );
	m_pitchRangeSpinBox->setLabel( tr( "RANGE" ) );

	basicControlsLayout->addWidget( m_pitchRangeSpinBox );
	basicControlsLayout->addStretch();

	// setup spinbox for selecting FX-channel
	m_effectChannelNumber = new fxLineLcdSpinBox( 2, NULL, tr( "FX channel" ) );
	m_effectChannelNumber->setLabel( tr( "FX" ) );

	basicControlsLayout->addWidget( m_effectChannelNumber );

	basicControlsLayout->addStretch();


	QPushButton* saveSettingsBtn = new QPushButton( embed::getIconPixmap( "project_save" ), QString() );
	saveSettingsBtn->setMinimumSize( 32, 32 );

	connect( saveSettingsBtn, SIGNAL( clicked() ), this, SLOT( saveSettingsBtnClicked() ) );

	toolTip::add( saveSettingsBtn, tr( "Save current channel settings in a preset-file" ) );
	saveSettingsBtn->setWhatsThis(
		tr( "Click here, if you want to save current channel settings "
			"in a preset-file. Later you can load this preset by "
			"double-clicking it in the preset-browser." ) );

	basicControlsLayout->addWidget( saveSettingsBtn );

	generalSettingsLayout->addLayout( basicControlsLayout );


	m_tabWidget = new tabWidget( "", this );
	m_tabWidget->setFixedHeight( INSTRUMENT_HEIGHT + 10 );


	// create tab-widgets
	m_ssView = new InstrumentSoundShapingView( m_tabWidget );

	// FUNC tab
	QWidget* instrumentFunctions = new QWidget( m_tabWidget );
	QVBoxLayout* instrumentFunctionsLayout = new QVBoxLayout( instrumentFunctions );
	instrumentFunctionsLayout->setMargin( 5 );
	m_noteStackingView = new InstrumentFunctionNoteStackingView( &m_track->m_noteStacking );
	m_arpeggioView = new InstrumentFunctionArpeggioView( &m_track->m_arpeggio );

	instrumentFunctionsLayout->addWidget( m_noteStackingView );
	instrumentFunctionsLayout->addWidget( m_arpeggioView );
	instrumentFunctionsLayout->addStretch();

	// MIDI tab
	m_midiView = new InstrumentMidiIOView( m_tabWidget );

	// FX tab
	m_effectView = new EffectRackView( m_track->m_audioPort.effects(), m_tabWidget );

	m_tabWidget->addTab( m_ssView, tr( "ENV/LFO" ), 1 );
	m_tabWidget->addTab( instrumentFunctions, tr( "FUNC" ), 2 );
	m_tabWidget->addTab( m_effectView, tr( "FX" ), 3 );
	m_tabWidget->addTab( m_midiView, tr( "MIDI" ), 4 );

	// setup piano-widget
	m_pianoView = new PianoView( this );
	m_pianoView->setFixedSize( INSTRUMENT_WIDTH, PIANO_HEIGHT );

	vlayout->addWidget( generalSettingsWidget );
	vlayout->addWidget( m_tabWidget );
	vlayout->addWidget( m_pianoView );


	setModel( _itv->model() );

	updateInstrumentView();

	setFixedWidth( INSTRUMENT_WIDTH );
	resize( sizeHint() );

	QMdiSubWindow * subWin = engine::mainWindow()->workspace()->addSubWindow( this );
	Qt::WindowFlags flags = subWin->windowFlags();
	flags |= Qt::MSWindowsFixedSizeDialogHint;
	flags &= ~Qt::WindowMaximizeButtonHint;
	subWin->setWindowFlags( flags );
	subWin->setWindowIcon( embed::getIconPixmap( "instrument_track" ) );
	subWin->setFixedSize( subWin->size() );
	subWin->hide();
}




InstrumentTrackWindow::~InstrumentTrackWindow()
{
	InstrumentTrackView::s_windowCache.removeAll( this );

	delete m_instrumentView;

	if( engine::mainWindow()->workspace() )
	{
		parentWidget()->hide();
		parentWidget()->deleteLater();
	}
}




void InstrumentTrackWindow::setInstrumentTrackView( InstrumentTrackView* view )
{
	if( m_itv && view )
	{
		m_itv->m_tlb->setChecked( false );
	}

	m_itv = view;
}




void InstrumentTrackWindow::modelChanged()
{
	m_track = castModel<InstrumentTrack>();

	m_nameLineEdit->setText( m_track->name() );

	m_track->disconnect( SIGNAL( nameChanged() ), this );
	m_track->disconnect( SIGNAL( instrumentChanged() ), this );

	connect( m_track, SIGNAL( nameChanged() ),
			this, SLOT( updateName() ) );
	connect( m_track, SIGNAL( instrumentChanged() ),
			this, SLOT( updateInstrumentView() ) );
	
	m_volumeKnob->setModel( &m_track->m_volumeModel );
	m_panningKnob->setModel( &m_track->m_panningModel );
	m_effectChannelNumber->setModel( &m_track->m_effectChannelModel );
	m_pianoView->setModel( &m_track->m_piano );

	if( m_track->instrument() && m_track->instrument()->flags().testFlag( Instrument::IsNotBendable ) == false )
	{
		m_pitchKnob->setModel( &m_track->m_pitchModel );
		m_pitchRangeSpinBox->setModel( &m_track->m_pitchRangeModel );
		m_pitchKnob->show();
	}
	else
	{
		m_pitchKnob->hide();
		m_pitchKnob->setModel( NULL );
		m_pitchRangeSpinBox->hide();
	}

	m_ssView->setModel( &m_track->m_soundShaping );
	m_noteStackingView->setModel( &m_track->m_noteStacking );
	m_arpeggioView->setModel( &m_track->m_arpeggio );
	m_midiView->setModel( &m_track->m_midiPort );
	m_effectView->setModel( m_track->m_audioPort.effects() );
	updateName();
}




void InstrumentTrackWindow::saveSettingsBtnClicked()
{
	FileDialog sfd( this, tr( "Save preset" ), "", tr( "XML preset file (*.xpf)" ) );

	QString presetRoot = configManager::inst()->userPresetsDir();
	if( !QDir( presetRoot ).exists() )
	{
		QDir().mkdir( presetRoot );
	}
	if( !QDir( presetRoot + m_track->instrumentName() ).exists() )
	{
		QDir( presetRoot ).mkdir( m_track->instrumentName() );
	}

	sfd.setAcceptMode( FileDialog::AcceptSave );
	sfd.setDirectory( presetRoot + m_track->instrumentName() );
	sfd.setFileMode( FileDialog::AnyFile );

	if( sfd.exec() == QDialog::Accepted &&
		!sfd.selectedFiles().isEmpty() &&
		!sfd.selectedFiles().first().isEmpty() )
	{
		DataFile dataFile( DataFile::InstrumentTrackSettings );
		m_track->setSimpleSerializing();
		m_track->saveSettings( dataFile, dataFile.content() );
		QString f = sfd.selectedFiles()[0];
		dataFile.writeFile( f );
	}
}





void InstrumentTrackWindow::updateName()
{
	setWindowTitle( m_track->name().length() > 25 ? ( m_track->name().left(24)+"..." ) : m_track->name() );

	if( m_nameLineEdit->text() != m_track->name() )
	{
		m_nameLineEdit->setText( m_track->name() );
	}
}





void InstrumentTrackWindow::updateInstrumentView()
{
	delete m_instrumentView;
	if( m_track->m_instrument != NULL )
	{
		m_instrumentView = m_track->m_instrument->createView( m_tabWidget );
		m_tabWidget->addTab( m_instrumentView, tr( "PLUGIN" ), 0 );
		m_tabWidget->setActiveTab( 0 );

		m_ssView->setFunctionsHidden( m_track->m_instrument->flags().testFlag( Instrument::IsSingleStreamed ) );

		modelChanged(); 		// Get the instrument window to refresh
		m_track->dataChanged(); // Get the text on the trackButton to change
	}
}




void InstrumentTrackWindow::textChanged( const QString& newName )
{
	m_track->setName( newName );
	engine::getSong()->setModified();
}




void InstrumentTrackWindow::toggleVisibility( bool on )
{
	if( on )
	{
		show();
		parentWidget()->show();
		parentWidget()->raise();
	}
	else
	{
		parentWidget()->hide();
	}
}




void InstrumentTrackWindow::closeEvent( QCloseEvent* event )
{
	event->ignore();

	if( engine::mainWindow()->workspace() )
	{
		parentWidget()->hide();
	}
	else
	{
		hide();
	}

	m_itv->m_tlb->setFocus();
	m_itv->m_tlb->setChecked( false );
}




void InstrumentTrackWindow::focusInEvent( QFocusEvent* )
{
	m_pianoView->setFocus();
}




void InstrumentTrackWindow::dragEnterEventGeneric( QDragEnterEvent* event )
{
	stringPairDrag::processDragEnterEvent( event, "instrument,presetfile,pluginpresetfile" );
}




void InstrumentTrackWindow::dragEnterEvent( QDragEnterEvent* event )
{
	dragEnterEventGeneric( event );
}




void InstrumentTrackWindow::dropEvent( QDropEvent* event )
{
	QString type = stringPairDrag::decodeKey( event );
	QString value = stringPairDrag::decodeValue( event );

	if( type == "instrument" )
	{
		m_track->loadInstrument( value );

		engine::getSong()->setModified();

		event->accept();
	}
	else if( type == "presetfile" )
	{
		DataFile dataFile( value );
		InstrumentTrack::removeMidiPortNode( dataFile );
		m_track->setSimpleSerializing();
		m_track->loadSettings( dataFile.content().toElement() );

		engine::getSong()->setModified();

		event->accept();
	}
	else if( type == "pluginpresetfile" )
	{
		const QString ext = fileItem::extension( value );
		Instrument * i = m_track->instrument();

		if( !i->descriptor()->supportsFileType( ext ) )
		{
			i = m_track->loadInstrument( engine::pluginFileHandling()[ext] );
		}

		i->loadFile( value );

		event->accept();
	}
}




void InstrumentTrackWindow::saveSettings( QDomDocument& doc, QDomElement & thisElement )
{
	thisElement.setAttribute( "tab", m_tabWidget->activeTab() );
	MainWindow::saveWidgetState( this, thisElement );
}




void InstrumentTrackWindow::loadSettings( const QDomElement& thisElement )
{
	m_tabWidget->setActiveTab( thisElement.attribute( "tab" ).toInt() );
	MainWindow::restoreWidgetState( this, thisElement );
	if( isVisible() )
	{
		m_itv->m_tlb->setChecked( true );
	}
}




#include "moc_InstrumentTrack.cxx"

<|MERGE_RESOLUTION|>--- conflicted
+++ resolved
@@ -102,41 +102,26 @@
 	m_silentBuffersProcessed( false ),
 	m_baseNoteModel( 0, 0, KeysPerOctave * NumOctaves - 1, this,
 							tr( "Base note" ) ),
-<<<<<<< HEAD
 	m_volumeModel( DefaultVolume, MinVolume, MaxVolume, 0.1f, this, tr( "Volume" ) ),
 	m_panningModel( DefaultPanning, PanningLeft, PanningRight, 0.1f, this, tr( "Panning" ) ),
 	m_pitchModel( 0, MinPitchDefault, MaxPitchDefault, 1, this, tr( "Pitch" ) ),
 	m_pitchRangeModel( 1, 1, 24, this, tr( "Pitch range" ) ),
-	m_effectChannelModel( 0, 0, NumFxChannels, this, tr( "FX channel" ) ),
-=======
-        m_volumeModel( DefaultVolume, MinVolume, MaxVolume, 0.1f, this,
-							tr( "Volume" ) ),
-        m_panningModel( DefaultPanning, PanningLeft, PanningRight, 0.1f,
-							this, tr( "Panning" ) ),
-	m_pitchModel( 0, -100, 100, 1, this, tr( "Pitch" ) ),
 	m_effectChannelModel( 0, 0, 0, this, tr( "FX channel" ) ),
->>>>>>> 12939c24
 	m_instrument( NULL ),
 	m_soundShaping( this ),
 	m_arpeggio( this ),
 	m_noteStacking( this ),
 	m_piano( this )
 {
-<<<<<<< HEAD
 	m_pitchModel.setCenterValue( 0 );
 	m_panningModel.setCenterValue( DefaultPanning );
-
-=======
+	m_baseNoteModel.setInitValue( DefaultKey );
+
+	connect( &m_baseNoteModel, SIGNAL( dataChanged() ), this, SLOT( updateBaseNote() ) );
+	connect( &m_pitchModel, SIGNAL( dataChanged() ), this, SLOT( updatePitch() ) );
+	connect( &m_pitchRangeModel, SIGNAL( dataChanged() ), this, SLOT( updatePitchRange() ) );
+
     m_effectChannelModel.setRange( 0, engine::fxMixer()->numChannels()-1, 1);
->>>>>>> 12939c24
-	m_baseNoteModel.setInitValue( DefaultKey );
-	connect( &m_baseNoteModel, SIGNAL( dataChanged() ),
-			this, SLOT( updateBaseNote() ) );
-	connect( &m_pitchModel, SIGNAL( dataChanged() ),
-			this, SLOT( updatePitch() ) );
-
-	connect( &m_pitchRangeModel, SIGNAL( dataChanged() ),
-				this, SLOT( updatePitchRange() ) );
 
 	for( int i = 0; i < NumKeys; ++i )
 	{
@@ -715,47 +700,13 @@
 
 	engine::mixer()->lock();
 
-<<<<<<< HEAD
 	m_volumeModel.loadSettings( thisElement, "vol" );
 	m_panningModel.loadSettings( thisElement, "pan" );
 	m_pitchRangeModel.loadSettings( thisElement, "pitchrange" );
 	m_pitchModel.loadSettings( thisElement, "pitch" );
+	m_effectChannelModel.setRange( 0, INT_MAX );
 	m_effectChannelModel.loadSettings( thisElement, "fxch" );
 	m_baseNoteModel.loadSettings( thisElement, "basenote" );
-=======
-	m_volumeModel.loadSettings( _this, "vol" );
-
-	// compat-hacks - move to mmp::upgrade
-	if( _this.hasAttribute( "surpos" ) || _this.hasAttribute( "surpos-x" )
-		|| !_this.firstChildElement( "automationpattern" ).
-				firstChildElement( "surpos-x" ).isNull() )
-	{
-		surroundAreaModel m( this, this );
-		m.loadSettings( _this, "surpos" );
-		m_panningModel.setValue( m.x() * 100 / SURROUND_AREA_SIZE );
-	}
-	else
-	{
-		m_panningModel.loadSettings( _this, "pan" );
-	}
-
-	m_pitchModel.loadSettings( _this, "pitch" );
-	m_effectChannelModel.setRange( 0, INT_MAX );
-	m_effectChannelModel.loadSettings( _this, "fxch" );
-
-	if( _this.hasAttribute( "baseoct" ) )
-	{
-		// TODO: move this compat code to mmp.cpp -> upgrade()
-		m_baseNoteModel.setInitValue( _this.
-			attribute( "baseoct" ).toInt()
-				* KeysPerOctave
-				+ _this.attribute( "basetone" ).toInt() );
-	}
-	else
-	{
-		m_baseNoteModel.loadSettings( _this, "basenote" );
-	}
->>>>>>> 12939c24
 
 	// clear effect-chain just in case we load an old preset without FX-data
 	m_audioPort.effects()->clear();
